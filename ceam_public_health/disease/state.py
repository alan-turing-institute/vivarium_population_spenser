--- conflicted
+++ resolved
@@ -310,11 +310,7 @@
         return 'ExcessMortalityState({})'.format(self.state_id)
 
 
-<<<<<<< HEAD
 def make_disease_state(cause, dwell_time=pd.Timedelta(0, unit='D'), side_effect_function=None):
-=======
-def make_disease_state(cause, dwell_time=pd.Timedelta(days=0), side_effect_function=None):
->>>>>>> 89f4b2aa
     if 'disability_weight' in cause:
         if isinstance(cause.disability_weight, meid):
             disability_weight = get_disability_weight(dis_weight_modelable_entity_id=cause.disability_weight)

from ceam import config
from ceam.framework.randomness import filter_for_probability
from ceam.framework.event import emits, Event
from ceam.framework.state_machine import Transition, State, TransitionSet
<<<<<<< HEAD
from ceam_public_health.components.disease import DiseaseModel,  RateTransition, ProportionTransition
from ceam_inputs import (get_incidence, make_gbd_disease_state,
                         get_post_mi_heart_failure_proportion_draws, get_angina_proportions,
                         get_asympt_ihd_proportions)
from ceam.framework.population import uses_columns
=======
from ceam.framework.population import uses_columns

from ceam_public_health.components.disease import DiseaseModel, RateTransition, ProportionTransition, make_disease_state
from ceam_inputs import get_incidence
from ceam_inputs.gbd_ms_functions import get_post_mi_heart_failure_proportion_draws, get_angina_proportions, get_asympt_ihd_proportions, load_data_from_cache

from ceam_inputs.util import gbd_year_range
>>>>>>> dbbe2e7a
from ceam_inputs.gbd_mapping import causes

def side_effect_factory(male_probability, female_probability, hospitalization_type):
    @emits('hospitalization')
    @uses_columns(['sex'])
    def hospitalization_side_effect(index, emitter, population_view):
        pop = population_view.get(index)
        pop['probability'] = 0.0
        pop.loc[pop.sex == 'Male', 'probability'] = male_probability
        pop.loc[pop.sex == 'Female', 'probability'] = female_probability
        effective_population = filter_for_probability('Hospitalization due to {}'.format(hospitalization_type), pop.index, pop.probability)
        new_event = Event(effective_population)
        emitter(new_event)
    return hospitalization_side_effect


def heart_disease_factory():
    module = DiseaseModel('ihd')

    healthy = State('healthy', key='ihd')

    # Calculate an adjusted disability weight for the acute heart attack phase that
    # accounts for the fact that our timestep is longer than the phase length
    # TODO: This doesn't account for the fact that our timestep is longer than 28 days
    timestep = config.simulation_parameters.time_step
    weight = 0.43*(2/timestep) + 0.07*(28/timestep)

    heart_attack = make_disease_state(causes.heart_attack,
                                      dwell_time=28,
                                      side_effect_function=side_effect_factory(0.6, 0.7, 'heart attack')) #rates as per Marcia e-mail 1/19/17

    mild_heart_failure = make_disease_state(causes.mild_heart_failure)
    moderate_heart_failure = make_disease_state(causes.moderate_heart_failure)
    severe_heart_failure = make_disease_state(causes.severe_heart_failure)

    asymptomatic_angina = make_disease_state(causes.asymptomatic_angina)
    mild_angina = make_disease_state(causes.mild_angina)
    moderate_angina = make_disease_state(causes.moderate_angina)
    severe_angina = make_disease_state(causes.severe_angina)

    asymptomatic_ihd = make_disease_state(causes.asymptomatic_ihd)

    heart_attack_transition = RateTransition(heart_attack, 'heart_attack', get_incidence(causes.heart_attack.incidence))
    healthy.transition_set.append(heart_attack_transition)

    heart_failure_buckets = TransitionSet(allow_null_transition=False, key="heart_failure_split")
    heart_failure_buckets.extend([
        ProportionTransition(mild_heart_failure, proportion=0.182074),
        ProportionTransition(moderate_heart_failure, proportion=0.149771),
        ProportionTransition(severe_heart_failure, proportion=0.402838),
        ])

    angina_buckets = TransitionSet(allow_null_transition=False, key="angina_split")
    angina_buckets.extend([
        ProportionTransition(asymptomatic_angina, proportion=0.304553),
        ProportionTransition(mild_angina, proportion=0.239594),
        ProportionTransition(moderate_angina, proportion=0.126273),
        ProportionTransition(severe_angina, proportion=0.32958),
        ])
    healthy.transition_set.append(RateTransition(angina_buckets, 'non_mi_angina', get_incidence(causes.angina_not_due_to_MI.incidence)))

    heart_attack.transition_set.allow_null_transition=False

    # TODO: Need to figure out best way to implemnet functions here
    # TODO: Need to figure out where transition from rates to probabilities needs to happen
    hf_prop_df = get_post_mi_heart_failure_proportion_draws()
    angina_prop_df = get_angina_proportions()
    asympt_prop_df = get_asympt_ihd_proportions()

    # post-mi transitions
    # TODO: Figure out if we can pass in me_id here to get incidence for the correct cause of heart failure
    # TODO: Figure out how to make asymptomatic ihd be equal to whatever is left after people get heart failure and angina
    heart_attack.transition_set.append(ProportionTransition(heart_failure_buckets, proportion=hf_prop_df))
    heart_attack.transition_set.append(ProportionTransition(angina_buckets, proportion=angina_prop_df))
    heart_attack.transition_set.append(ProportionTransition(asymptomatic_ihd, proportion=asympt_prop_df))

    mild_heart_failure.transition_set.append(heart_attack_transition)
    moderate_heart_failure.transition_set.append(heart_attack_transition)
    severe_heart_failure.transition_set.append(heart_attack_transition)
    asymptomatic_angina.transition_set.append(heart_attack_transition)
    mild_angina.transition_set.append(heart_attack_transition)
    moderate_angina.transition_set.append(heart_attack_transition)
    severe_angina.transition_set.append(heart_attack_transition)
    asymptomatic_ihd.transition_set.append(heart_attack_transition)

    module.states.extend([healthy, heart_attack, mild_heart_failure, moderate_heart_failure, severe_heart_failure, asymptomatic_angina, mild_angina, moderate_angina, severe_angina, asymptomatic_ihd])
    return module


def stroke_factory():
    module = DiseaseModel('all_stroke')

    healthy = State('healthy', key='all_stroke')
    # TODO: need to model severity splits for stroke. then we can bring in correct disability weights (dis weights
    # correspond to healthstate ids which correspond to sequela) 
    hemorrhagic_stroke = make_disease_state(causes.hemorrhagic_stroke, dwell_time=28, side_effect_function=side_effect_factory(0.52, 0.6, 'hemorrhagic stroke')) #rates as per Marcia e-mail
    ischemic_stroke = make_disease_state(causes.ischemic_stroke, dwell_time=28, side_effect_function=side_effect_factory(0.52, 0.6, 'ischemic stroke')) #rates as per Marcia e-mail
    chronic_stroke = make_disease_state(causes.chronic_stroke)

    hemorrhagic_transition = RateTransition(hemorrhagic_stroke, 'hemorrhagic_stroke', get_incidence(causes.hemorrhagic_stroke.incidence))
    ischemic_transition = RateTransition(ischemic_stroke, 'ischemic_stroke', get_incidence(causes.ischemic_stroke.incidence))
    healthy.transition_set.extend([hemorrhagic_transition, ischemic_transition])

    hemorrhagic_stroke.transition_set.append(Transition(chronic_stroke))
    ischemic_stroke.transition_set.append(Transition(chronic_stroke))

    chronic_stroke.transition_set.extend([hemorrhagic_transition, ischemic_transition])

    module.states.extend([healthy, hemorrhagic_stroke, ischemic_stroke, chronic_stroke])

    return module<|MERGE_RESOLUTION|>--- conflicted
+++ resolved
@@ -2,22 +2,15 @@
 from ceam.framework.randomness import filter_for_probability
 from ceam.framework.event import emits, Event
 from ceam.framework.state_machine import Transition, State, TransitionSet
-<<<<<<< HEAD
-from ceam_public_health.components.disease import DiseaseModel,  RateTransition, ProportionTransition
-from ceam_inputs import (get_incidence, make_gbd_disease_state,
-                         get_post_mi_heart_failure_proportion_draws, get_angina_proportions,
-                         get_asympt_ihd_proportions)
-from ceam.framework.population import uses_columns
-=======
+
 from ceam.framework.population import uses_columns
 
 from ceam_public_health.components.disease import DiseaseModel, RateTransition, ProportionTransition, make_disease_state
 from ceam_inputs import get_incidence
 from ceam_inputs.gbd_ms_functions import get_post_mi_heart_failure_proportion_draws, get_angina_proportions, get_asympt_ihd_proportions, load_data_from_cache
 
-from ceam_inputs.util import gbd_year_range
->>>>>>> dbbe2e7a
 from ceam_inputs.gbd_mapping import causes
+
 
 def side_effect_factory(male_probability, female_probability, hospitalization_type):
     @emits('hospitalization')

from collections import namedtuple
import pandas as pd
<<<<<<< HEAD

from ceam.framework.state_machine import State, TransitionSet
from ceam.framework.event import listens_for
from ceam.framework.population import uses_columns
from ceam.framework.values import modifies_value
=======
import numpy as np

from ceam.framework.state_machine import State
from ceam.framework.event import listens_for
from ceam.framework.population import uses_columns
from ceam.framework.values import modifies_value

import ceam_inputs as ci

from ceam_public_health.components.disease import DiseaseModel
from ceam_public_health.components.disease import RateTransition
from ceam_public_health.components.util import make_cols_demographically_specific
from ceam_public_health.components.util import make_age_bin_age_group_max_dict


ETIOLOGIES = ['shigellosis',
              'cholera',
              'other_salmonella',
              'EPEC', 'ETEC',
              'campylobacter',
              'amoebiasis',
              'cryptosporidiosis',
              'rotaviral_entiritis',
              'aeromonas',
              'clostridium_difficile',
              'norovirus',
              'adenovirus',
              'unattributed_diarrhea']
>>>>>>> e55e860e

from ceam_inputs import (get_severity_splits, get_excess_mortality,
                         get_disability_weight, get_etiology_specific_incidence,
                         get_cause_specific_mortality, get_incidence,
                         get_pafs, get_remission)

from ceam_inputs.gbd_mapping import causes, risk_factors

from ceam_public_health.components.disease import (DiseaseModel, RateTransition, DiseaseState,
                                                   ExcessMortalityState, ProportionTransition)
from ceam_public_health.components.util import (make_cols_demographically_specific,
                                                make_age_bin_age_group_max_dict)

DIARRHEA_EVENT_COUNT_COLS = make_cols_demographically_specific('diarrhea_event_count', 2, 5)
DIARRHEA_EVENT_COUNT_COLS.append('diarrhea_event_count')


def make_etiology_model(etiology_name, infection_side_effect=None):
    diarrhea_incidence = get_incidence(modelable_entity_id=causes.diarrhea.incidence)
    etiology_paf = get_etiology_paf(etiology_name)
    # Multiply diarrhea incidence by etiology paf to get etiology incidence
    etiology_incidence = diarrhea_incidence.append(etiology_paf).groupby(
        ['age', 'sex_id', 'year_id'])[['draw_{}'.format(i) for i in range(1000)]].prod().reset_index()

    model = DiseaseModel(etiology_name)

    healthy = DiseaseState('healthy', track_events=False, key=etiology_name)
    sick = DiseaseState('infected',
                        disability_weight=0,
                        side_effect_function=infection_side_effect)

    healthy.add_transition(sick, rates=etiology_incidence)
    recovery_trigger = sick.add_transition(healthy, triggered=True)
    model.add_states([healthy, sick])
    Etiology = namedtuple('Etiology', ['model', 'recovery_trigger'])

    return Etiology(model=model,
                    recovery_trigger=recovery_trigger,
                    pre_trigger_state=sick)


def get_etiology_paf(etiology_name):
    if etiology_name == 'unattributed':
        attributable_etiologies = [name for name, etiology in risk_factors
                                   if causes.diarrhea in etiology.effected_causes]

        all_etiology_paf = pd.DataFrame()
        for etiology in attributable_etiologies:
            all_etiology_paf.append(get_etiology_paf(etiology))

        all_etiology_paf = all_etiology_paf.groupby(
            ['age', 'sex_id', 'year_id'])[['draw_{}'.format(i) for i in range(1000)]].sum()

<<<<<<< HEAD
        return pd.DataFrame(1 - all_etiology_paf,
                            columns=['draw_{}'.format(i) for i in range(1000)],
                            index=all_etiology_paf.index).reset_index()
    else:
        return get_pafs(risk_id=risk_factors[etiology_name].gbd_risk, cause_id=causes.diarrhea.gbd_cause)


def diarrhea_model():

    disease_model = DiseaseModel('diarrhea')

    healthy = DiseaseState('healthy', track_events=False, key='diarrhea')
    diarrhea = DiseaseState('diarrhea')
    diarrhea_trigger = healthy.add_transition(diarrhea, triggered=True)

    @uses_columns(['diarrhea'])
    def cause_diarrhea(index, population_view):
        diarrhea_trigger(index)
        healthy.next_state(index, population_view)

    etiologies = [make_etiology_model(name, cause_diarrhea)
                  for name, etiology in risk_factors if causes.diarrhea in etiology.effected_causes]
    etiologies.append(make_etiology_model('unattributed', cause_diarrhea))
=======
    @listens_for('initialize_simulants')
    def load_population_columns(self, event):
        population_size = len(event.index)
        self.population_view.update(pd.DataFrame({self.event_count_column:
                                                 np.zeros(population_size)},
                                                 index=event.index))

    # Output metrics counting the number of cases of diarrhea and number of
    #     cases overall of diarrhea due to each pathogen
    @modifies_value('metrics')
    @uses_columns(DIARRHEA_EVENT_COUNT_COLS + [eti + '_event_count' for eti in
                                               ETIOLOGIES])
    def metrics(self, index, metrics, population_view):
        population = population_view.get(index)
>>>>>>> e55e860e

    @uses_columns(['{}'.format(name) for name, etiology in risk_factors if causes.diarrhea in etiology.effected_causes])
    def reset_etiologies(index, population_view):
        for disease in etiologies:
            disease.recovery_trigger(index)
            disease.pre_trigger_state.next_state(index, population_view)

    healthy.side_effect_function = reset_etiologies

    mild_diarrhea = DiseaseState('mild_diarrhea',
                                 disability_weight=get_disability_weight(
                                     causes.mild_diarrhea.disability_weight),
                                 dwell_time=get_duration_in_days(causes.mild_diarrhea.duration))
    moderate_diarrhea = DiseaseState('moderate_diarrhea',
                                     disability_weight=get_disability_weight(
                                         causes.moderate_diarrhea.disability_weight),
                                     dwell_time=get_duration_in_days(causes.moderate_diarrhea.duration))
    severe_diarrhea = ExcessMortalityState('severe_diarrhea',
                                           excess_mortality_data=get_severe_diarrhea_excess_mortality(),
                                           csmr_data=get_cause_specific_mortality(causes.severe_diarrhea.mortality),
                                           disability_weight=get_disability_weight(
                                               causes.severe_diarrhea.disability_weight),
                                           dwell_time=get_duration_in_days(causes.severe_diarrhea.duration))

    diarrhea_transitions = TransitionSet(
        ProportionTransition(mild_diarrhea, proportion=get_severity_splits(
            causes.diarrhea.incidence, causes.mild_diarrhea.incidence)),
        ProportionTransition(moderate_diarrhea, proportion=get_severity_splits(
            causes.diarrhea.incidence, causes.moderate_diarrhea.incidence)),
        ProportionTransition(severe_diarrhea, proportion=get_severity_splits(
            causes.diarrhea.incidence, causes.severe_diarrhea.incidence))
    )

    diarrhea.add_transition(diarrhea_transitions)
    mild_diarrhea.add_transition(healthy)
    moderate_diarrhea.add_transition(healthy)
    severe_diarrhea.add_transition(healthy)


def get_severe_diarrhea_excess_mortality():
    diarrhea_excess_mortality = get_excess_mortality(causes.diarrhea.excess_mortality)
    severe_diarrhea_proportion = get_severity_splits(causes.diarrhea.incidence,
                                                     causes.severe_diarrhea.incidence)
    return diarrhea_excess_mortality.rate/severe_diarrhea_proportion



# TODO: Eventually we may want to include transitions to non-fully healthy
#     states (e.g. malnourished and stunted health states)
# TODO: Eventually may want remission rates can be different across diarrhea
# due to the different etiologies
class DiarrheaBurden:
    """
    This class accomplishes several things.
        1) deletes the diarrhea csmr from the background mortality rate
        2) assigns an elevated mortality to people with severe diarrhea
        3) assigns disability weight
        4) move people into the diarrhea state
        5) determines when a simulant should remit out of the diarrhea state

    Parameters
    ----------
    excess_mortality_data: df
        df with excess mortality rate for each age, sex, year, loc

    csmr_data: df
        df with csmr for each age, sex, year, loc

    mild_disability_weight: float
        disability weight associated with mild diarrhea

    modearte_disability_weight: float
        disability weight associated with moderate diarrhea

    severe_disability_weight: float
        disability weight associated with severe diarrhea

    mild_severity_split: float
        proportion of diarrhea cases that are mild

    moderate_severity_split: float
        proportion of diarrhea cases that are moderate

    severe_severity_split: float
        proportion of diarrhea cases that are severe

    duration_data: df
        df with duration data (in days) for each age, sex, year, loc
    """
    def __init__(self, excess_mortality_data, csmr_data,
                 mild_disability_weight, moderate_disability_weight,
                 severe_disability_weight, mild_severity_split, 
                 moderate_severity_split, severe_severity_split, 
                 duration_data):
        self.excess_mortality_data = excess_mortality_data
        self.csmr_data = csmr_data
        self.severity_dict = {}
        self.severity_dict["severe"] = severe_disability_weight
        self.severity_dict["moderate"] = moderate_disability_weight
        self.severity_dict["mild"] = mild_disability_weight
        self.mild_severity_split = mild_severity_split
        self.moderate_severity_split = moderate_severity_split
        self.severe_severity_split = severe_severity_split
        self.duration_data = duration_data

    def setup(self, builder):
        columns = ['diarrhea']
        self.population_view = builder.population_view(columns, 'alive')

        # create a lookup table and establish a source for excess mortality
        self.diarrhea_excess_mortality = builder.rate(
            'excess_mortality.diarrhea')
        self.diarrhea_excess_mortality.source = builder.lookup(
            self.excess_mortality_data)

        # create a lookup table and establish a source for duration
        self.duration = builder.value('duration.diarrhea')
        self.duration.source = builder.lookup(self.duration_data)

        # create a randomness stream
        self.randomness = builder.randomness('determine_diarrhea_severity')

    @listens_for('initialize_simulants')
    @uses_columns(['diarrhea', 'diarrhea_event_time', 'diarrhea_event_end_time'] + DIARRHEA_EVENT_COUNT_COLS)
    def create_columns(self, event):

        length = len(event.index)

        df = pd.DataFrame({'diarrhea':['healthy']*length}, index=event.index)

        for col in DIARRHEA_EVENT_COUNT_COLS:
            df[col] = pd.Series([0]*length, index=df.index)

        df['diarrhea_event_time'] = pd.Series([pd.NaT]*length, index=df.index)

        df['diarrhea_event_end_time'] = pd.Series([pd.NaT]*length,
                                                  index=df.index)

        event.population_view.update(df)

    # delete the diarrhea csmr from the background mortality rate
    @modifies_value('csmr_data')
    def csmr(self):
        return self.csmr_data

    @modifies_value('mortality_rate')
    @uses_columns(['diarrhea'], 'alive')
    def mortality_rates(self, index, rates_df, population_view):
        # @ Alecwd: would I want to use a population_view passed in by the
        #     mortality_rates method or the population_view established
        #     earlier in this class (self.population_view)? Does it matter?
        population = population_view.get(index)

        # only apply excess mortality to people with severe diarrhea
        rates_df['death_due_to_severe_diarrhea'] = self.diarrhea_excess_mortality(
            population.index, skip_post_processor=True) * \
                (population['diarrhea'] == 'severe_diarrhea')

        return rates_df

    @modifies_value('disability_weight')
    def disability_weight(self, index):
        population = self.population_view.get(index)

        # Initialize a series where each value is 0.
        #     We add in disability to people in the infected states below
        dis_weight_series = pd.Series(0, index=index)

        # Mild, moderate, and severe each have their own disability weight,
        #     which we assign in the loop below.
        # In the future, we may want pathogens to be differentially
        #     associated with severity
        for severity in ["mild", "moderate", "severe"]:
            severity_index = population.query("diarrhea == '{}_diarrhea'".format(severity)).index
            dis_weight_series.loc[severity_index] = self.severity_dict[severity]

        return dis_weight_series


    # FIXME: This is a super slow function. Try to speed it up by using numbers
    #     instead of strings
    # TODO: This method needs some more tests. Open to suggestions on how to
    #    best test this method
    @listens_for('time_step', priority=6)
    @uses_columns(['diarrhea', 'diarrhea_event_time', 'age', 'sex'] +
                  ETIOLOGIES +
                  [eti + '_event_count' for eti in ETIOLOGIES] +
                  DIARRHEA_EVENT_COUNT_COLS, 'alive and diarrhea == "healthy"')
    def move_people_into_diarrhea_state(self, event):
        """
        Determines who should move from the healthy state to the diarrhea state
        and counts both cases of diarrhea and cases of diarrhea due to specific
        etiologies
        """
        # Now we're making it so that only healthy people can get diarrhea
        #     (i.e. people currently with diarrhea are not susceptible for
        #     reinfection). This is the assumption were working with for
        #     now, but we may want to change in the future so that people
        #     currently infected with diarrhea can be reinfected
        pop = event.population

        # for people that got diarrhea due to an etiology (or multiple
        #     etiologies) in the current time step, we manually set the
        #     diarrhea column to equal "diarrhea"
        for etiology in ETIOLOGIES:
            pop.loc[pop['{}'.format(etiology)] == etiology, 'diarrhea'] = 'diarrhea'
            pop.loc[pop['{}'.format(etiology)] == etiology, '{}_event_count'.format(etiology)] += 1

        # now we want to make sure we're counting the bouts of diarrhea
        #    correctly, for each specific age/sex/year. We need demographic-
        #    specific counts for the incidence rates that we'll calculate later
        affected_pop = pop.query("diarrhea == 'diarrhea'")

        # key= age_bin, and value=age_bin_max
        age_bin_age_group_max_dict = make_age_bin_age_group_max_dict(age_group_id_min=2,
                                                                     age_group_id_max=5)

        current_year = pd.Timestamp(event.time).year

        for sex in ["Male", "Female"]:
            last_age_group_max = 0
            for age_bin, upr_bound in age_bin_age_group_max_dict:
                # We use GTE age group lower bound and LT age group upper bound
                #     because of how GBD age groups are set up. For example, a
                #     A simulant can be 1 or 4.999 years old and be considered
                #     part of the 1-5 year old group, but once they turn 5 they
                #     are part of the 5-10 age group
                affected_pop.loc[(affected_pop['age'] < upr_bound) &
                                 (affected_pop['age'] >= last_age_group_max) &
                                 (affected_pop['sex'] == sex),
                                 'diarrhea_event_count_{a}_in_year_{c}_among_{s}s'.format(
                                 a=age_bin, c=current_year, s=sex)] += 1
                last_age_group_max = upr_bound

        # also track the overall count among all simulants in the simulation
        affected_pop['diarrhea_event_count'] += 1

        # set diarrhea event time
        affected_pop['diarrhea_event_time'] = pd.Timestamp(event.time)

        # get diarrhea severity splits
        mild_weight = self.mild_severity_split
        moderate_weight = self.moderate_severity_split
        severe_weight = self.severe_severity_split

        # Now we split out diarrhea by severity split. We use the choice method
        #    CEAM.framework.randomness. This is probably the simplest way of
        #    assigning assigning severity splits and we need to decide if it
        #    is the right way
        affected_pop['diarrhea'] = self.randomness.choice(affected_pop.index,
                                          ["mild_diarrhea", "moderate_diarrhea", "severe_diarrhea"],
                                          [mild_weight, moderate_weight, severe_weight])

        event.population_view.update(affected_pop)


    # TODO: Confirm whether or not we need different durations for different
    #     severity levels
    # TODO: Per conversation with Abie on 2.22, we would like to have a
    #     distribution surrounding duration
    @uses_columns(['diarrhea', 'diarrhea_event_time', 'diarrhea_event_end_time'] + \
                  ETIOLOGIES, 'alive and diarrhea != "healthy"')
    @listens_for('time_step', priority=8)
    def apply_remission(self, event):

        affected_population = event.population

        # TODO: I want to think of another test for apply_remission.
        #     There was an error before (event.index instead of
        #     affected_population.index was being passed in). Alec/James: 
        #     any suggestions for another test for apply_remission?
        if not affected_population.empty:
            duration_series = pd.to_timedelta(self.duration(affected_population.index),
                                                            unit='D')

            affected_population['diarrhea_event_end_time'] = duration_series + \
                                                             affected_population['diarrhea_event_time']

            # manually set diarrhea to healthy and set all etiology columns to
            #     healthy as well
            current_time = pd.Timestamp(event.time)

            affected_population.loc[affected_population['diarrhea_event_end_time'] <= current_time, 'diarrhea'] = 'healthy'

            for etiology in ETIOLOGIES:
                affected_population['{}'.format(etiology)] = 'healthy'

        event.population_view.update(affected_population[ETIOLOGIES +
                                     ['diarrhea', 'diarrhea_event_end_time']])


def diarrhea_factory():
    """
    Factory that moves people from an etiology state to the diarrhea state and
        uses functions above to apply excess mortality and remission
    """
    list_of_modules = []


    dict_of_etiologies_and_eti_risks = {'cholera': 173,
                                        'other_salmonella': 174,
                                        'shigellosis': 175, 'EPEC': 176,
                                        'ETEC': 177, 'campylobacter': 178,
                                        'amoebiasis': 179,
                                        'cryptosporidiosis': 180,
                                        'rotaviral_entiritis': 181,
                                        'aeromonas': 182,
                                        'clostridium_difficile': 183,
                                        'norovirus': 184, 'adenovirus': 185,
                                        'unattributed_diarrhea': 'unattributed'}

    for pathogen, risk_id in dict_of_etiologies_and_eti_risks.items():

        module = DiseaseModel(pathogen)

        healthy = State('healthy', key=pathogen)

        # @Alecwd does it make sense to have the state_id and key be the same
        #    string?
        etiology_state = DiarrheaEtiologyState(pathogen,
                                               key=pathogen)

        etiology_specific_incidence = ci.get_etiology_specific_incidence(
            eti_risk_id=risk_id, cause_id=302, me_id=1181)

        transition = RateTransition(etiology_state,
                                    pathogen,
                                    etiology_specific_incidence)

        healthy.transition_set.append(transition)

        module.states.extend([healthy, etiology_state])

        list_of_modules.append(module)

    excess_mortality = ci.get_severe_diarrhea_excess_mortality()

    diarrhea_burden = DiarrheaBurden(excess_mortality_data=excess_mortality,
                                     csmr_data=ci.get_cause_specific_mortality(1181),
                                     mild_disability_weight=ci.get_disability_weight(healthstate_id=355),
                                     moderate_disability_weight=ci.get_disability_weight(healthstate_id=356),
                                     severe_disability_weight=ci.get_disability_weight(healthstate_id=357),
                                     mild_severity_split=ci.get_severity_splits(1181, 2608),
                                     moderate_severity_split=ci.get_severity_splits(1181, 2609),
                                     severe_severity_split=ci.get_severity_splits(1181, 2610),
                                     duration_data=ci.get_duration_in_days(1181))

    return list_of_modules + [diarrhea_burden]


def get_duration_in_days(modelable_entity_id):
    """Get duration of disease for a modelable entity in days.

    Returns
    -------
    pandas.DataFrame
        Table with 'age', 'sex', 'year' and 'duration' columns
    """
    remission = get_remission(modelable_entity_id)

    duration = remission.copy()

    duration['duration'] = (1 / duration['remission']) *365

    duration.metadata = {'modelable_entity_id': modelable_entity_id}

    return duration[['year', 'age', 'duration', 'sex']]<|MERGE_RESOLUTION|>--- conflicted
+++ resolved
@@ -1,12 +1,4 @@
-from collections import namedtuple
 import pandas as pd
-<<<<<<< HEAD
-
-from ceam.framework.state_machine import State, TransitionSet
-from ceam.framework.event import listens_for
-from ceam.framework.population import uses_columns
-from ceam.framework.values import modifies_value
-=======
 import numpy as np
 
 from ceam.framework.state_machine import State
@@ -35,85 +27,44 @@
               'norovirus',
               'adenovirus',
               'unattributed_diarrhea']
->>>>>>> e55e860e
-
-from ceam_inputs import (get_severity_splits, get_excess_mortality,
-                         get_disability_weight, get_etiology_specific_incidence,
-                         get_cause_specific_mortality, get_incidence,
-                         get_pafs, get_remission)
-
-from ceam_inputs.gbd_mapping import causes, risk_factors
-
-from ceam_public_health.components.disease import (DiseaseModel, RateTransition, DiseaseState,
-                                                   ExcessMortalityState, ProportionTransition)
-from ceam_public_health.components.util import (make_cols_demographically_specific,
-                                                make_age_bin_age_group_max_dict)
+
 
 DIARRHEA_EVENT_COUNT_COLS = make_cols_demographically_specific('diarrhea_event_count', 2, 5)
 DIARRHEA_EVENT_COUNT_COLS.append('diarrhea_event_count')
 
 
-def make_etiology_model(etiology_name, infection_side_effect=None):
-    diarrhea_incidence = get_incidence(modelable_entity_id=causes.diarrhea.incidence)
-    etiology_paf = get_etiology_paf(etiology_name)
-    # Multiply diarrhea incidence by etiology paf to get etiology incidence
-    etiology_incidence = diarrhea_incidence.append(etiology_paf).groupby(
-        ['age', 'sex_id', 'year_id'])[['draw_{}'.format(i) for i in range(1000)]].prod().reset_index()
-
-    model = DiseaseModel(etiology_name)
-
-    healthy = DiseaseState('healthy', track_events=False, key=etiology_name)
-    sick = DiseaseState('infected',
-                        disability_weight=0,
-                        side_effect_function=infection_side_effect)
-
-    healthy.add_transition(sick, rates=etiology_incidence)
-    recovery_trigger = sick.add_transition(healthy, triggered=True)
-    model.add_states([healthy, sick])
-    Etiology = namedtuple('Etiology', ['model', 'recovery_trigger'])
-
-    return Etiology(model=model,
-                    recovery_trigger=recovery_trigger,
-                    pre_trigger_state=sick)
-
-
-def get_etiology_paf(etiology_name):
-    if etiology_name == 'unattributed':
-        attributable_etiologies = [name for name, etiology in risk_factors
-                                   if causes.diarrhea in etiology.effected_causes]
-
-        all_etiology_paf = pd.DataFrame()
-        for etiology in attributable_etiologies:
-            all_etiology_paf.append(get_etiology_paf(etiology))
-
-        all_etiology_paf = all_etiology_paf.groupby(
-            ['age', 'sex_id', 'year_id'])[['draw_{}'.format(i) for i in range(1000)]].sum()
-
-<<<<<<< HEAD
-        return pd.DataFrame(1 - all_etiology_paf,
-                            columns=['draw_{}'.format(i) for i in range(1000)],
-                            index=all_etiology_paf.index).reset_index()
-    else:
-        return get_pafs(risk_id=risk_factors[etiology_name].gbd_risk, cause_id=causes.diarrhea.gbd_cause)
-
-
-def diarrhea_model():
-
-    disease_model = DiseaseModel('diarrhea')
-
-    healthy = DiseaseState('healthy', track_events=False, key='diarrhea')
-    diarrhea = DiseaseState('diarrhea')
-    diarrhea_trigger = healthy.add_transition(diarrhea, triggered=True)
-
-    @uses_columns(['diarrhea'])
-    def cause_diarrhea(index, population_view):
-        diarrhea_trigger(index)
-        healthy.next_state(index, population_view)
-
-    etiologies = [make_etiology_model(name, cause_diarrhea)
-                  for name, etiology in risk_factors if causes.diarrhea in etiology.effected_causes]
-    etiologies.append(make_etiology_model('unattributed', cause_diarrhea))
-=======
+class DiarrheaEtiologyState(State):
+    """
+    Sets up a diarrhea etiology state (e.g. a column that states that simulant
+    either has diarrhea due to rotavirus or does not have diarrhea due to
+    rotavirus). Child class of State.
+
+    Parameters
+    ----------
+    state_id: str
+        string that describes the etiology state.
+
+    key: str
+        key is a necessary input to ensure random numbers are generated
+        correctly @Alecwd: can you help me define key better here?
+    """
+    def __init__(self, state_id, key='state'):
+
+        State.__init__(self, state_id)
+
+        self.state_id = state_id
+
+        self.event_count_column = state_id + '_event_count'
+
+    def setup(self, builder):
+        columns = [self.event_count_column]
+
+        self.population_view = builder.population_view(columns, 'alive')
+
+        # @Alecwd: is this the best way to set up a population? I could
+        # use a little help determining why the super is necessary below
+        return super(DiarrheaEtiologyState, self).setup(builder)
+
     @listens_for('initialize_simulants')
     def load_population_columns(self, event):
         population_size = len(event.index)
@@ -128,52 +79,10 @@
                                                ETIOLOGIES])
     def metrics(self, index, metrics, population_view):
         population = population_view.get(index)
->>>>>>> e55e860e
-
-    @uses_columns(['{}'.format(name) for name, etiology in risk_factors if causes.diarrhea in etiology.effected_causes])
-    def reset_etiologies(index, population_view):
-        for disease in etiologies:
-            disease.recovery_trigger(index)
-            disease.pre_trigger_state.next_state(index, population_view)
-
-    healthy.side_effect_function = reset_etiologies
-
-    mild_diarrhea = DiseaseState('mild_diarrhea',
-                                 disability_weight=get_disability_weight(
-                                     causes.mild_diarrhea.disability_weight),
-                                 dwell_time=get_duration_in_days(causes.mild_diarrhea.duration))
-    moderate_diarrhea = DiseaseState('moderate_diarrhea',
-                                     disability_weight=get_disability_weight(
-                                         causes.moderate_diarrhea.disability_weight),
-                                     dwell_time=get_duration_in_days(causes.moderate_diarrhea.duration))
-    severe_diarrhea = ExcessMortalityState('severe_diarrhea',
-                                           excess_mortality_data=get_severe_diarrhea_excess_mortality(),
-                                           csmr_data=get_cause_specific_mortality(causes.severe_diarrhea.mortality),
-                                           disability_weight=get_disability_weight(
-                                               causes.severe_diarrhea.disability_weight),
-                                           dwell_time=get_duration_in_days(causes.severe_diarrhea.duration))
-
-    diarrhea_transitions = TransitionSet(
-        ProportionTransition(mild_diarrhea, proportion=get_severity_splits(
-            causes.diarrhea.incidence, causes.mild_diarrhea.incidence)),
-        ProportionTransition(moderate_diarrhea, proportion=get_severity_splits(
-            causes.diarrhea.incidence, causes.moderate_diarrhea.incidence)),
-        ProportionTransition(severe_diarrhea, proportion=get_severity_splits(
-            causes.diarrhea.incidence, causes.severe_diarrhea.incidence))
-    )
-
-    diarrhea.add_transition(diarrhea_transitions)
-    mild_diarrhea.add_transition(healthy)
-    moderate_diarrhea.add_transition(healthy)
-    severe_diarrhea.add_transition(healthy)
-
-
-def get_severe_diarrhea_excess_mortality():
-    diarrhea_excess_mortality = get_excess_mortality(causes.diarrhea.excess_mortality)
-    severe_diarrhea_proportion = get_severity_splits(causes.diarrhea.incidence,
-                                                     causes.severe_diarrhea.incidence)
-    return diarrhea_excess_mortality.rate/severe_diarrhea_proportion
-
+
+        metrics[self.event_count_column] = population[self.event_count_column].sum()
+
+        return metrics
 
 
 # TODO: Eventually we may want to include transitions to non-fully healthy
@@ -220,8 +129,8 @@
     """
     def __init__(self, excess_mortality_data, csmr_data,
                  mild_disability_weight, moderate_disability_weight,
-                 severe_disability_weight, mild_severity_split, 
-                 moderate_severity_split, severe_severity_split, 
+                 severe_disability_weight, mild_severity_split,
+                 moderate_severity_split, severe_severity_split,
                  duration_data):
         self.excess_mortality_data = excess_mortality_data
         self.csmr_data = csmr_data
@@ -398,7 +307,7 @@
 
         # TODO: I want to think of another test for apply_remission.
         #     There was an error before (event.index instead of
-        #     affected_population.index was being passed in). Alec/James: 
+        #     affected_population.index was being passed in). Alec/James:
         #     any suggestions for another test for apply_remission?
         if not affected_population.empty:
             duration_series = pd.to_timedelta(self.duration(affected_population.index),
@@ -427,7 +336,10 @@
     """
     list_of_modules = []
 
-
+    # TODO: This seems like an easy place to make a mistake. The better way of
+    #    getting the risk id data would be to run a get_ids query and have that
+    #    return the ids we want (that statement could apply to anywhere we use
+    #    a gbd id of some sort)
     dict_of_etiologies_and_eti_risks = {'cholera': 173,
                                         'other_salmonella': 174,
                                         'shigellosis': 175, 'EPEC': 176,
@@ -476,23 +388,4 @@
                                      severe_severity_split=ci.get_severity_splits(1181, 2610),
                                      duration_data=ci.get_duration_in_days(1181))
 
-    return list_of_modules + [diarrhea_burden]
-
-
-def get_duration_in_days(modelable_entity_id):
-    """Get duration of disease for a modelable entity in days.
-
-    Returns
-    -------
-    pandas.DataFrame
-        Table with 'age', 'sex', 'year' and 'duration' columns
-    """
-    remission = get_remission(modelable_entity_id)
-
-    duration = remission.copy()
-
-    duration['duration'] = (1 / duration['remission']) *365
-
-    duration.metadata = {'modelable_entity_id': modelable_entity_id}
-
-    return duration[['year', 'age', 'duration', 'sex']]+    return list_of_modules + [diarrhea_burden]
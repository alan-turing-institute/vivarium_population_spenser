--- conflicted
+++ resolved
@@ -92,11 +92,7 @@
         event.population_view.update(pd.Series(pd.NaT, name='death_day', index=event.index))
         event.population_view.update(pd.Series('not_dead', name='cause_of_death', index=event.index))
 
-<<<<<<< HEAD
-    # FIXME: Set the time of death to be the midpoint between the current and next time step. this is important for the mortality rate calculations 
-=======
     # FIXME: Set the time of death to be the midpoint between the current and next time step. this is important for the mortality rate calculations
->>>>>>> 6c66a0be
     @listens_for('time_step', priority=0)
     @uses_columns(['alive', 'death_day', 'cause_of_death'], 'alive')
     def mortality_handler(self, event):
@@ -221,11 +217,7 @@
         current_year = window_start.year
 
 
-<<<<<<< HEAD
-        # FIXME: Don't want to have age_groups[0:3] hard-coded in. Need to make a component that calculates susceptible person time for all age groups so that this can be avoided 
-=======
         # FIXME: Don't want to have age_groups[0:3] hard-coded in. Need to make a component that calculates susceptible person time for all age groups so that this can be avoided
->>>>>>> 6c66a0be
         for low, high in age_groups[0:4]:
             for sex in sexes:
                 for location in locations:
@@ -236,11 +228,7 @@
                         sub_pop = sub_pop.query('location == @location')
 
                     # TODO: Make this more flexible. Don't want to have diarrhea hard-coded in here. Want the susceptibility column and disease column to be variables that get passed into the class.
-<<<<<<< HEAD
-                    # TODO: Need to figure out best place for this 
-=======
                     # TODO: Need to figure out best place for this
->>>>>>> 6c66a0be
                     if not sub_pop.empty:
                         susceptible_person_time = pop["susceptible_person_time_{l}_to_{h}_in_year_{y}_among_{s}s".format(l=low_str, h=high_str, y=current_year, s=sex)].sum()
                         num_diarrhea_cases = pop['diarrhea_event_count_{l}_to_{h}_in_year_{y}_among_{s}s'.format(l=low_str, h=high_str, y=current_year, s=sex)].sum()

--- conflicted
+++ resolved
@@ -45,20 +45,6 @@
             'systolic_blood_pressure': np.full(population_size, 112.0),
             }))
 
-<<<<<<< HEAD
-    def load_sbp_distribution(self):
-        location_id = config.simulation_parameters.location_id
-        year_start, year_end = gbd_year_range()
-
-        distribution = load_data_from_cache(get_sbp_mean_sd, col_name=['log_mean', 'log_sd'],
-                            src_column=['log_mean_{draw}', 'log_sd_{draw}'],
-                            location_id=location_id, year_start=year_start, year_end=year_end)
-
-
-        return distribution
-
-=======
->>>>>>> dd99cc5d
     @listens_for('time_step__prepare', priority=8)
     @uses_columns(['systolic_blood_pressure', 'systolic_blood_pressure_percentile'], 'alive')
     def update_systolic_blood_pressure(self, event):

<<<<<<< HEAD
# ~/ceam/ceam/framework/components/disease.py

=======
>>>>>>> c1fa73e3
import os.path
from datetime import timedelta
from functools import partial

import pandas as pd
import numpy as np

from ceam import config

from ceam.framework.event import listens_for
from ceam.framework.population import uses_columns
from ceam.framework.values import modifies_value, produces_value
from ceam.framework.util import rate_to_probability
from ceam.framework.state_machine import Machine, State, Transition, TransitionSet
import numbers

from ceam_inputs import get_disease_states, get_proportion


class DiseaseState(State):
    def __init__(self, state_id, disability_weight, dwell_time=0, event_time_column=None, event_count_column=None, condition=None):
        State.__init__(self, state_id)

        self.condition = condition
        self._disability_weight = disability_weight
        self.dwell_time = dwell_time

        if isinstance(self.dwell_time, timedelta):
            self.dwell_time = self.dwell_time.total_seconds()

        if event_time_column:
            self.event_time_column = event_time_column
        else:
            self.event_time_column = self.state_id + '_event_time'

        if event_count_column:
            self.event_count_column = event_count_column
        else:
            self.event_count_column = self.state_id + '_event_count'

    def setup(self, builder):
        columns = [self.condition]
        if self.dwell_time > 0:
            columns += [self.event_time_column, self.event_count_column]
        self.population_view = builder.population_view(columns, 'alive')
        self.clock = builder.clock()

    @listens_for('initialize_simulants')
    def load_population_columns(self, event):
        if self.dwell_time > 0:
            population_size = len(event.index)
            self.population_view.update(pd.DataFrame({self.event_time_column: np.zeros(population_size), self.event_count_column: np.zeros(population_size)}, index=event.index))

    def next_state(self, index, population_view):
        if self.dwell_time > 0:
            population = self.population_view.get(index)
            eligible_index = population.loc[population[self.event_time_column] < self.clock().timestamp() - self.dwell_time].index
        else:
            eligible_index = index
        return super(DiseaseState, self).next_state(eligible_index, population_view)

    def _transition_side_effect(self, index):
        if self.dwell_time > 0:
            pop = self.population_view.get(index)
            pop[self.event_time_column] = self.clock().timestamp()
            pop[self.event_count_column] += 1
            self.population_view.update(pop)

    @modifies_value('metrics')
    def metrics(self, index, metrics):
        if self.dwell_time > 0:
            population = self.population_view.get(index)
            metrics[self.event_count_column] = population[self.event_count_column].sum()
        return metrics

    @modifies_value('disability_weight')
    def disability_weight(self, index):
        population = self.population_view.get(index)
        return self._disability_weight * (population[self.condition] == self.state_id)


class ExcessMortalityState(DiseaseState):
    def __init__(self, state_id, excess_mortality_data, prevalence_data, csmr_data, **kwargs):
        DiseaseState.__init__(self, state_id, **kwargs)

        self.excess_mortality_data = excess_mortality_data
        self.prevalence_data = prevalence_data
        self.csmr_data = csmr_data

    def setup(self, builder):
        self.mortality = builder.rate('{}.excess_mortality'.format(self.state_id))
        self.mortality.source = builder.lookup(self.excess_mortality_data)
        return super(ExcessMortalityState, self).setup(builder)

    @modifies_value('mortality_rate')
    def mortality_rates(self, index, rates_df):
        population = self.population_view.get(index)
<<<<<<< HEAD
        return rates + self.mortality(population.index, skip_post_processor=True) * (population[self.condition] == self.state_id)
=======
        rates_df['death_due_to_' + self.state_id] = self.mortality(population.index, skip_post_processor=True) * (population[self.condition] == self.state_id)

        return rates_df
>>>>>>> c1fa73e3

    @modifies_value('csmr_data')
    def mmeids(self):
        return self.csmr_data

    def name(self):
        return '{}'.format(self.state_id)

    def __str__(self):
        return 'ExcessMortalityState("{}" ...)'.format(self.state_id)


class RateTransition(Transition):
    def __init__(self, output, rate_label, rate_data, name_prefix='incidence_rate'):
        Transition.__init__(self, output, self.probability)

        self.rate_label = rate_label
        self.rate_data = rate_data
        self.name_prefix = name_prefix

    def setup(self, builder):
        self.effective_incidence = builder.rate('{}.{}'.format(self.name_prefix, self.rate_label))
        self.effective_incidence.source = self.incidence_rates
        self.joint_paf = builder.value('paf.{}'.format(self.rate_label))
        self.base_incidence = builder.lookup(self.rate_data)

    def probability(self, index):
        return rate_to_probability(self.effective_incidence(index))

    def incidence_rates(self, index):
        base_rates = self.base_incidence(index)
        joint_mediated_paf = self.joint_paf(index)

        return pd.Series(base_rates.values * joint_mediated_paf.values, index=index)

    def __str__(self):
        return 'RateTransition("{0}", "{1}")'.format(self.output.state_id if hasattr(self.output, 'state_id') else [str(x) for x in self.output], self.rate_label)


class ProportionTransition(Transition):
    def __init__(self, output, modelable_entity_id=None, proportion=None):
        Transition.__init__(self, output, self.probability)

        if modelable_entity_id and proportion:
            raise ValueError("Must supply modelable_entity_id or proportion (proportion can be an int or df) but not both")

        # @alecwd: had to change line below since it was erroring out when proportion is a dataframe. might be a cleaner way to do this that I don't know of
        if modelable_entity_id is None and proportion is None:
           raise ValueError("Must supply either modelable_entity_id or proportion (proportion can be int or df)")

        self.modelable_entity_id = modelable_entity_id
        self.proportion = proportion

    def setup(self, builder):
        if self.modelable_entity_id:
            self.proportion = builder.lookup(get_proportion(self.modelable_entity_id))
        elif not isinstance(self.proportion, numbers.Number):
            self.proportion = builder.lookup(self.proportion)

    def probability(self, index):
        if callable(self.proportion):
            return self.proportion(index)
        else:
            return pd.Series(self.proportion, index=index)

    def label(self):
        if self.modelable_entity_id:
            return str(self.modelable_entity_id)
        else:
            return str(self.proportion)

    def __str__(self):
        return 'ProportionTransition("{}", "{}", "{}")'.format(self.output.state_id if hasattr(self.output, 'state_id') else [str(x) for x in self.output], self.modelable_entity_id, self.proportion)



class DiseaseModel(Machine):
    def __init__(self, condition):
        Machine.__init__(self, condition)

    def module_id(self):
        return str((self.__class__, self.state_column))

    @property
    def condition(self):
        return self.state_column

    def setup(self, builder):
        self.population_view = builder.population_view([self.condition], 'alive')

        sub_components = set()
        for state in self.states:
            state.condition = self.condition
            sub_components.add(state)
            sub_components.add(state.transition_set)
            for transition in state.transition_set:
                sub_components.add(transition)
                if isinstance(transition.output, TransitionSet):
                    sub_components.add(transition.output)
        return sub_components

    @listens_for('time_step')
    def time_step_handler(self, event):
        self.transition(event.index)


    @listens_for('initialize_simulants')
    @uses_columns(['age', 'sex'])
    def load_population_columns(self, event):
        population = event.population

        state_map = {s.state_id:s.prevalence_data for s in self.states if hasattr(s, 'prevalence_data')}

        if state_map:
            # only do this if there are states in the model that supply prevalence data
            population['sex_id'] = population.sex.apply({'Male':1, 'Female':2}.get)
            condition_column = get_disease_states(population, state_map)
            condition_column = condition_column.rename(columns={'condition_state': self.condition})
        else:
            condition_column = pd.Series('healthy', index=population.index, name=self.condition)
        self.population_view.update(condition_column)


# End.<|MERGE_RESOLUTION|>--- conflicted
+++ resolved
@@ -1,8 +1,5 @@
-<<<<<<< HEAD
 # ~/ceam/ceam/framework/components/disease.py
 
-=======
->>>>>>> c1fa73e3
 import os.path
 from datetime import timedelta
 from functools import partial
@@ -100,13 +97,9 @@
     @modifies_value('mortality_rate')
     def mortality_rates(self, index, rates_df):
         population = self.population_view.get(index)
-<<<<<<< HEAD
-        return rates + self.mortality(population.index, skip_post_processor=True) * (population[self.condition] == self.state_id)
-=======
         rates_df['death_due_to_' + self.state_id] = self.mortality(population.index, skip_post_processor=True) * (population[self.condition] == self.state_id)
 
         return rates_df
->>>>>>> c1fa73e3
 
     @modifies_value('csmr_data')
     def mmeids(self):

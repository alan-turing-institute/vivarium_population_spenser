from ceam_inputs import (get_incidence, get_post_mi_heart_failure_proportion_draws,
<<<<<<< HEAD
                         get_angina_proportions, get_asympt_ihd_proportions, causes,
                         get_codcorrect_csmr)
=======
                         get_angina_proportions, get_asympt_ihd_proportions, causes, get_cause_specific_mortality)
>>>>>>> 7eb9d8d3

from ceam_public_health.disease import DiseaseState, TransientDiseaseState, make_disease_state, DiseaseModel
from ceam_public_health.treatment import hospitalization_side_effect_factory

def factory():
    healthy = DiseaseState('healthy', track_events=False, key='ihd')
    healthy.allow_self_transitions()

    heart_attack = make_disease_state(causes.heart_attack,
                                      dwell_time=28,
                                      side_effect_function=hospitalization_side_effect_factory(
                                          0.6, 0.7, 'heart attack'))  # rates as per Marcia e-mail 1/19/17

    heart_failure = TransientDiseaseState('heart_failure', track_events=False)
    mild_heart_failure = make_disease_state(causes.mild_heart_failure)
    moderate_heart_failure = make_disease_state(causes.moderate_heart_failure)
    severe_heart_failure = make_disease_state(causes.severe_heart_failure)

    angina = TransientDiseaseState('non_mi_angina', track_events=False)
    asymptomatic_angina = make_disease_state(causes.asymptomatic_angina)
    mild_angina = make_disease_state(causes.mild_angina)
    moderate_angina = make_disease_state(causes.moderate_angina)
    severe_angina = make_disease_state(causes.severe_angina)

    asymptomatic_ihd = make_disease_state(causes.asymptomatic_ihd)

    healthy.add_transition(heart_attack, rates=get_incidence(causes.heart_attack.incidence))
    heart_failure.add_transition(mild_heart_failure, proportion=0.182074)
    heart_failure.add_transition(moderate_heart_failure, proportion=0.149771)
    heart_failure.add_transition(severe_heart_failure, proportion=0.402838)

    healthy.add_transition(angina, rates=get_incidence(causes.angina_not_due_to_MI.incidence))
    angina.add_transition(asymptomatic_angina, proportion=0.304553)
    angina.add_transition(mild_angina, proportion=0.239594)
    angina.add_transition(moderate_angina, proportion=0.126273)
    angina.add_transition(severe_angina, proportion=0.32958)

    # TODO: Need to figure out best way to implement functions here
    # TODO: Need to figure out where transition from rates to probabilities needs to happen
    hf_prop_df = get_post_mi_heart_failure_proportion_draws()
    angina_prop_df = get_angina_proportions()
    asympt_prop_df = get_asympt_ihd_proportions()

    # post-mi transitions
    # TODO: Figure out if we can pass in me_id here to get incidence for the correct cause of heart failure
    # TODO: Figure out how to make asymptomatic ihd be equal to
    # whatever is left after people get heart failure and angina
    heart_attack.add_transition(heart_failure, proportion=hf_prop_df)
    heart_attack.add_transition(angina, proportion=angina_prop_df)
    heart_attack.add_transition(asymptomatic_ihd, proportion=asympt_prop_df)

    heart_attack_incidence = get_incidence(causes.heart_attack.incidence)
    for sequela in [mild_heart_failure, moderate_heart_failure, severe_heart_failure, asymptomatic_angina,
                    mild_angina, moderate_angina, severe_angina, asymptomatic_ihd]:
        sequela.add_transition(heart_attack, rates=heart_attack_incidence)

    return DiseaseModel('ihd',
                        states=[healthy,
                                heart_attack,
                                asymptomatic_ihd,
                                heart_failure, mild_heart_failure, moderate_heart_failure, severe_heart_failure,
                                angina, asymptomatic_angina, mild_angina, moderate_angina, severe_angina],
                        csmr_data=get_cause_specific_mortality(causes.heart_attack.gbd_cause))<|MERGE_RESOLUTION|>--- conflicted
+++ resolved
@@ -1,10 +1,5 @@
 from ceam_inputs import (get_incidence, get_post_mi_heart_failure_proportion_draws,
-<<<<<<< HEAD
-                         get_angina_proportions, get_asympt_ihd_proportions, causes,
-                         get_codcorrect_csmr)
-=======
                          get_angina_proportions, get_asympt_ihd_proportions, causes, get_cause_specific_mortality)
->>>>>>> 7eb9d8d3
 
 from ceam_public_health.disease import DiseaseState, TransientDiseaseState, make_disease_state, DiseaseModel
 from ceam_public_health.treatment import hospitalization_side_effect_factory

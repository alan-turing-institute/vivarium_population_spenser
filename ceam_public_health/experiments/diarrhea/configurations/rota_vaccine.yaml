--- conflicted
+++ resolved
@@ -20,15 +20,9 @@
 configuration:
     simulation_parameters:
         location_id: 179
-<<<<<<< HEAD
-        year_start: 2010
-        year_end: 2015
-        time_step: 30.5
-=======
         year_start: 2007
         year_end: 2008
         time_step: 1
->>>>>>> b2a60ce8
         pop_age_start:
         pop_age_end:
         maximum_age: 5

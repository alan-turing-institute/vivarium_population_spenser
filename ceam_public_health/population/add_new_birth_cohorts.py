--- conflicted
+++ resolved
@@ -163,13 +163,8 @@
         """
 
         self.randomness = builder.randomness.get_stream('fertility')
-<<<<<<< HEAD
-        self._asfr_data = builder.data.load("covariate.age_specific_fertility_rate.estimate")[['year', 'age', 'value']]
-        asfr_source = builder.lookup(self._asfr_data, key_columns=(), parameter_columns=('year', 'age',))
-=======
-        self._asfr_data = get_age_specific_fertility_rates(builder.configuration)[['year', 'age', 'rate']]
-        asfr_source = builder.lookup.build_table(self._asfr_data, key_columns=(), parameter_columns=('year', 'age',))
->>>>>>> b73e37cb
+        asfr_data = builder.data.load("covariate.age_specific_fertility_rate.estimate")[['year', 'age', 'value']]
+        asfr_source = builder.lookup.build_table(asfr_data, key_columns=(), parameter_columns=('year', 'age',))
         self.asfr = builder.value.register_rate_producer('fertility rate', source=asfr_source)
         self.population_view = builder.population.get_view(['last_birth_time', 'sex', 'parent_id'])
         self.simulant_creator = builder.population.get_simulant_creator()

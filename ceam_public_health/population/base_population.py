import numpy as np
import pandas as pd

<<<<<<< HEAD
from ceam import config
from ceam.framework.event import listens_for
from ceam.framework.population import uses_columns
from ceam_inputs import get_populations
from .data_transformations import add_proportions, generate_ceam_population, assign_subregions
=======
from vivarium import config
from vivarium.framework.event import listens_for
from vivarium.framework.population import uses_columns
from ceam_inputs import get_populations, get_subregions
>>>>>>> f05c28c0


class BasePopulation:

    def setup(self, builder):
        self._population_data = add_proportions(
            get_populations(location_id=config.simulation_parameters.location_id))
        self.randomness = builder.randomness('population_generation')

    @listens_for('initialize_simulants', priority=0)
    @uses_columns(['age', 'sex', 'alive', 'location', 'entrance_time', 'exit_time'])
    def generate_base_population(self, event):
        population_size = len(event.index)
        initial_age = event.user_data.get('initial_age', None)
        sub_pop_data = self._population_data[self._population_data.year == event.time.year]

        population = generate_ceam_population(sub_pop_data, population_size, self.randomness, initial_age=initial_age)
        population.index = event.index
        population['entrance_time'] = pd.Timestamp(event.time)
        population['exit_time'] = pd.NaT
        event.population_view.update(population)

    @listens_for('initialize_simulants', priority=1)
    @uses_columns(['location'])
    def assign_location(self, event):
        main_location = config.simulation_parameters.location_id
        if 'use_subregions' in config.simulation_parameters and config.simulation_parameters.use_subregions:
            event.population_view.update(assign_subregions(index=event.index, location=main_location,
                                                           year=event.time.year, randomness=self.randomness))
        else:
            event.population_view.update(pd.Series(main_location, index=event.index))


@listens_for('initialize_simulants')
@uses_columns(['adherence_category'])
def adherence(event):
    population_size = len(event.index)
    # use a dirichlet distribution with means matching Marcia's
    # paper and sum chosen to provide standard deviation on first
    # term also matching paper
    draw_number = config.run_configuration.draw_number
    r = np.random.RandomState(1234567+draw_number)
    alpha = np.array([0.6, 0.25, 0.15]) * 100
    p = r.dirichlet(alpha)
    # then use these probabilities to generate adherence
    # categories for all simulants
    event.population_view.update(pd.Series(r.choice(['adherent', 'semi-adherent', 'non-adherent'],
                                                    p=p, size=population_size), dtype='category'))


@listens_for('time_step')
@uses_columns(['age'], "alive == 'alive'")
def age_simulants(event):
    time_step = config.simulation_parameters.time_step
    event.population['age'] += time_step/365.0
    event.population_view.update(event.population)


@listens_for('time_step', priority=1)  # Set slightly after mortality.
@uses_columns(['alive', 'age', 'exit_time'], "alive == 'alive'")
def age_out_simulants(event):
    if 'maximum_age' not in config.simulation_parameters:
        raise ValueError('Must specify a maximum age in the config in order to use this component.')
    max_age = float(config.simulation_parameters.maximum_age)
    pop = event.population[event.population['age'] >= max_age].copy()
    pop['alive'] = 'untracked'
    pop['age'] = max_age
    pop['exit_time'] = pd.Timestamp(event.time)
    event.population_view.update(pop)

<|MERGE_RESOLUTION|>--- conflicted
+++ resolved
@@ -1,18 +1,12 @@
 import numpy as np
 import pandas as pd
 
-<<<<<<< HEAD
-from ceam import config
-from ceam.framework.event import listens_for
-from ceam.framework.population import uses_columns
-from ceam_inputs import get_populations
 from .data_transformations import add_proportions, generate_ceam_population, assign_subregions
-=======
+
 from vivarium import config
 from vivarium.framework.event import listens_for
 from vivarium.framework.population import uses_columns
-from ceam_inputs import get_populations, get_subregions
->>>>>>> f05c28c0
+from ceam_inputs import get_populations
 
 
 class BasePopulation:

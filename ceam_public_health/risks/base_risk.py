import numpy as np
import pandas as pd
from scipy.stats import multivariate_normal, norm

from ceam_inputs import risk_factors, coverage_gaps

from vivarium.framework.randomness import random

from ceam_public_health.risks import make_gbd_risk_effects, get_distribution


def uncorrelated_propensity(population, risk_factor):
    return random('initial_propensity_{}'.format(risk_factor.name), population.index)


def correlated_propensity_factory(builder):
    input_draw_number = builder.configuration.run_configuration.input_draw_number
    correlation_matrices_data = builder.data.load("risk_factor.correlations.correlations")

    def correlated_propensity(population, risk_factor):
        """Choose a propensity to the risk factor for each simulant that respects
        the risk factor's expected correlation with other risk factors unless there
        is no correlation data available in which case a uniformly distributed
        random propensity will be chosen.

        Parameters
        ----------
        population: pd.DataFrame
            The population to get propensities for. Must include 'sex' and 'age' columns.
        risk_factor: `vivarium.config_tree.ConfigTree`
            The gbd data mapping for the risk.

        Notes
        -----
        This function does some calculation, including loading the correlation
        matrices, once for each risk where they could be done once for all
        risks. In practice this doesn't seem to cause meaningful performance
        problems and it simplifies the code significantly. It's something to be aware
        of though, especially for a model with high fertility or migration where
        this code may be run in each time step rather than primarily during
        initialization.
        """

        correlation_matrices = correlation_matrices_data.set_index(
            ['risk_factor', 'sex', 'age']).sort_index(0).sort_index(1).reset_index()

        if correlation_matrices is None or risk_factor.name not in correlation_matrices.risk_factor.unique():
            # There's no correlation data for this risk, just pick a uniform random propensity
            return uncorrelated_propensity(population, risk_factor)


        risk_factor_idx = sorted(correlation_matrices.risk_factor.unique()).index(risk_factor.name)
        ages = sorted(correlation_matrices.age.unique())
        age_idx = (np.broadcast_to(population.age, (len(ages), len(population))).T
                   >= np.broadcast_to(ages, (len(population), len(ages))))
        age_idx = np.minimum(len(ages) - 1, np.sum(age_idx, axis=1))

        qdist = norm(loc=0, scale=1)
        quantiles = pd.Series()

        for (sex, age_idx), group in population.groupby((population.sex, age_idx)):
            matrix = correlation_matrices.query('age == @ages[@age_idx] and sex == @sex')
            del matrix['age']
            del matrix['sex']
            matrix = matrix.set_index(['risk_factor'])
            matrix = matrix.values

            dist = multivariate_normal(mean=np.zeros(len(matrix)), cov=matrix)
            draw = dist.rvs(group.index.max()+1, random_state=input_draw_number)
            draw = draw[group.index]
            quantiles = quantiles.append(
                pd.Series(qdist.cdf(draw).T[risk_factor_idx], index=group.index)
            )

        return pd.Series(quantiles, index=population.index)
    return correlated_propensity


class ContinuousRiskComponent:
    """A model for a risk factor defined by a continuous value. For example
    high systolic blood pressure as a risk where the SBP is not dichotomized
    into hypotension and normal but is treated as the actual SBP measurement.

    Parameters
    ----------
    risk : ceam_inputs.gbd_mapping.risk_factors element
        The configuration data for the risk
    distribution_loader : callable
        A function which take a builder and returns a standard CEAM
        lookup table which returns distribution data.
    exposure_function : callable
        A function which takes the output of the lookup table created
        by distribution_loader and a propensity value for each simulant
        and returns the current exposure to this risk factor.
    """

    configuration_defaults = {
        'risks': {
            'apply_correlation': True,
        },
    }

    def __init__(self, risk):
        self._risk = risk_factors[risk] if isinstance(risk, str) else risk
        self._effects = make_gbd_risk_effects(self._risk)

    def setup(self, builder):
<<<<<<< HEAD
        if self.propensity_function is None:
            if builder.configuration.risks.apply_correlation:
                self.propensity_function = correlated_propensity_factory(builder)
            else:
                self.propensity_function = uncorrelated_propensity
=======
        if builder.configuration.risks.apply_correlation:
            self.propensity_function = correlated_propensity_factory(builder.configuration)
        else:
            self.propensity_function = uncorrelated_propensity
>>>>>>> 62661622


        self.exposure_distribution = get_distribution(self._risk)
        self.randomness = builder.randomness.get_stream(self._risk.name)
        self.population_view = builder.population.get_view(
            [self._risk.name+'_exposure', self._risk.name+'_propensity', 'age', 'sex'])
        builder.population.initializes_simulants(self.load_population_columns,
                                                 creates_columns=[self._risk.name + '_exposure',
                                                                  self._risk.name + '_propensity'],
                                                 requires_columns=['age', 'sex'])

        builder.event.register_listener('time_step__prepare', self.update_exposure, priority=8)

        return self._effects + [self.exposure_distribution]

    def load_population_columns(self, pop_data):
        population = self.population_view.get(pop_data.index, omit_missing_columns=True)
        propensities = pd.Series(self.propensity_function(population, self._risk),
                                 name=self._risk.name+'_propensity',
                                 index=pop_data.index)
        self.population_view.update(propensities)
        exposure = self._get_current_exposure(propensities)
        self.population_view.update(pd.Series(exposure,
                                              name=self._risk.name+'_exposure',
                                              index=pop_data.index))

    def _get_current_exposure(self, propensity):
        return self.exposure_distribution.ppf(propensity)

    def update_exposure(self, event):
        population = self.population_view.get(event.index)
        new_exposure = self._get_current_exposure(population[self._risk.name+'_propensity'])
        self.population_view.update(pd.Series(new_exposure, name=self._risk.name+'_exposure', index=event.index))

    def __repr__(self):
        return "ContinuousRiskComponent(_risk= {})".format(self._risk.name)


class CategoricalRiskComponent:
    """A model for a risk factor defined by a dichotomous value. For example
    smoking as two categories: current smoker and non-smoker.
    Parameters
    ----------
    risk : ceam_inputs.gbd_mapping.risk_factors element
        The configuration data for the risk
    """

    configuration_defaults = {
        'risks': {
            'apply_correlation': True,
        },
    }

    def __init__(self, risk):
        if isinstance(risk, str):
            self._risk = risk_factors[risk] if risk in risk_factors else coverage_gaps[risk]
        else:
            self._risk = risk
        self._effects = make_gbd_risk_effects(self._risk)

    def setup(self, builder):
<<<<<<< HEAD
        if self.propensity_function is None:
            if builder.configuration.risks.apply_correlation:
                self.propensity_function = correlated_propensity_factory(builder)
            else:
                self.propensity_function = uncorrelated_propensity
=======
        if builder.configuration.risks.apply_correlation:
            self.propensity_function = correlated_propensity_factory(builder.configuration)
        else:
            self.propensity_function = uncorrelated_propensity
>>>>>>> 62661622

        self.population_view = builder.population.get_view(
            [self._risk.name+'_propensity', self._risk.name+'_exposure', 'age', 'sex'])
        builder.population.initializes_simulants(self.load_population_columns,
                                                 creates_columns=[self._risk.name + '_exposure',
                                                                  self._risk.name + '_propensity'],
                                                 requires_columns=['age', 'sex'])

        exposure_data = builder.data.load(f"risk_factor.{self._risk.name}.exposure")
        def make_exposure():
            exposure_data = pd.pivot_table(exposure_data, index=['year', 'age', 'sex'], columns='parameter', values='mean')
            return exposure_data.reset_index()

        self.exposure = builder.value.register_value_producer(f'{self._risk.name}.exposure',
                                                              source=builder.lookup(make_exposure))

        self.randomness = builder.randomness.get_stream(self._risk.name)
        builder.event.register_listener('time_step__prepare', self.update_exposure, priority=8)

        return self._effects

    def load_population_columns(self, pop_data):
        population = self.population_view.get(pop_data.index, omit_missing_columns=True)
        propensity = self.propensity_function(population, self._risk)
        exposure = self._get_current_exposure(propensity)
        self.population_view.update(pd.DataFrame({
            self._risk.name+'_propensity': propensity,
            self._risk.name+'_exposure': exposure,
        }))

    def _get_current_exposure(self, propensity):
        exposure = self.exposure(propensity.index)

        # Get a list of sorted category names (e.g. ['cat1', 'cat2', ..., 'cat9', 'cat10', ...])
        categories = sorted([column for column in exposure if 'cat' in column])
        sorted_exposures = exposure[categories]
        exposure_sum = sorted_exposures.cumsum(axis='columns')
        # Sometimes all data is 0 for the category exposures.  Set the "no exposure" category to catch this case.
        exposure_sum[categories[-1]] = 1  # TODO: Something better than this.

        category_index = (exposure_sum.T < propensity).T.sum('columns')

        return pd.Series(np.array(categories)[category_index], name=self._risk.name+'_exposure', index=propensity.index)

    def update_exposure(self, event):
        pop = self.population_view.get(event.index)

        propensity = pop[self._risk.name+'_propensity']
        categories = self._get_current_exposure(propensity)
        self.population_view.update(categories)

    def __repr__(self):
        return "CategoricalRiskComponent(_risk= {})".format(self._risk.name)<|MERGE_RESOLUTION|>--- conflicted
+++ resolved
@@ -105,18 +105,10 @@
         self._effects = make_gbd_risk_effects(self._risk)
 
     def setup(self, builder):
-<<<<<<< HEAD
-        if self.propensity_function is None:
-            if builder.configuration.risks.apply_correlation:
-                self.propensity_function = correlated_propensity_factory(builder)
-            else:
-                self.propensity_function = uncorrelated_propensity
-=======
         if builder.configuration.risks.apply_correlation:
-            self.propensity_function = correlated_propensity_factory(builder.configuration)
+            self.propensity_function = correlated_propensity_factory(builder)
         else:
             self.propensity_function = uncorrelated_propensity
->>>>>>> 62661622
 
 
         self.exposure_distribution = get_distribution(self._risk)
@@ -178,18 +170,10 @@
         self._effects = make_gbd_risk_effects(self._risk)
 
     def setup(self, builder):
-<<<<<<< HEAD
-        if self.propensity_function is None:
-            if builder.configuration.risks.apply_correlation:
-                self.propensity_function = correlated_propensity_factory(builder)
-            else:
-                self.propensity_function = uncorrelated_propensity
-=======
         if builder.configuration.risks.apply_correlation:
-            self.propensity_function = correlated_propensity_factory(builder.configuration)
+            self.propensity_function = correlated_propensity_factory(builder)
         else:
             self.propensity_function = uncorrelated_propensity
->>>>>>> 62661622
 
         self.population_view = builder.population.get_view(
             [self._risk.name+'_propensity', self._risk.name+'_exposure', 'age', 'sex'])
@@ -199,12 +183,11 @@
                                                  requires_columns=['age', 'sex'])
 
         exposure_data = builder.data.load(f"risk_factor.{self._risk.name}.exposure")
-        def make_exposure():
-            exposure_data = pd.pivot_table(exposure_data, index=['year', 'age', 'sex'], columns='parameter', values='mean')
-            return exposure_data.reset_index()
+        def transform_exposure():
+            return pd.pivot_table(exposure_data, index=['year', 'age', 'sex'], columns='parameter', values='value').reset_index()
 
         self.exposure = builder.value.register_value_producer(f'{self._risk.name}.exposure',
-                                                              source=builder.lookup(make_exposure))
+                                                              source=builder.lookup(transform_exposure))
 
         self.randomness = builder.randomness.get_stream(self._risk.name)
         builder.event.register_listener('time_step__prepare', self.update_exposure, priority=8)

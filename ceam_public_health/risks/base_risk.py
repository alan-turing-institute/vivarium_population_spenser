--- conflicted
+++ resolved
@@ -171,12 +171,9 @@
 
         self.population_view = builder.population_view([self._risk.name+'_propensity', self._risk.name+'_exposure'])
         self.exposure = builder.value('{}.exposure'.format(self._risk.name))
-<<<<<<< HEAD
-        self.exposure.source = builder.lookup(get_exposure_means(risk=self._risk,
-                                                                 override_config=builder.configuration))
-=======
-        self.exposure.source = builder.lookup(get_exposure_mean(risk=self._risk))
->>>>>>> 313ebf46
+        self.exposure.source = builder.lookup(get_exposure_mean(risk=self._risk,
+                                                                override_config=builder.configuration))
+
         self.randomness = builder.randomness(self._risk.name)
 
         return self._effects

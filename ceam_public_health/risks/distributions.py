import numpy as np
import pandas as pd
from scipy import stats, optimize, integrate, special

from vivarium.interpolation import Interpolation


def get_min_max(exposure_mean, exposure_sd):
    # Construct parameters for a lognormal distribution
    exposure = exposure_mean.merge(exposure_sd).set_index(['age', 'sex', 'year'])

    alpha = 1 + exposure['standard_deviation'].values**2/exposure['mean'].values**2
    scale = exposure['mean'].values/np.sqrt(alpha)
    s = np.sqrt(np.log(alpha))
    x_min = stats.lognorm(s=s, scale=scale).ppf([.001] * len(exposure))
    x_max = stats.lognorm(s=s, scale=scale).ppf([.999] * len(exposure))

    x_min = pd.DataFrame({'x_min': x_min}, index=exposure.index).reset_index()
    x_max = pd.DataFrame({'x_max': x_max}, index=exposure.index).reset_index()

    return x_min, x_max


class BaseDistribution:
    def __init__(self, risk, risk_type="risk_factor", weights=None):
        self._risk = risk
        self._risk_type = risk_type
        self._weights = weights
        self._params = None

    @property
    def params(self):
        if self._params is None:
            self._params = self.get_parameters()
        return self._params

    def get_parameters(self):
        raise NotImplementedError()

    def setup(self, builder):
        self._exposure_mean = builder.data.load(f"{self._risk_type}.{self._risk}.exposure")
        self._exposure_sd = builder.data.load(f"{self._risk_type}.{self._risk}.exposure_standard_deviation")
        #self._exposure_data = exposure_data.merge(exposure_sd_data).set_index(['age', 'sex', 'year'])

class Beta(BaseDistribution):
    def get_parameters(self):
        x_max, x_min = get_min_max(self._exposure_mean, self._exposure_sd)
        scale = (x_max - x_min)
        a = 1 / scale * (self._exposure_mean - x_min)
        b = (1 / scale * self._exposure_sd) ** 2
        shape_1 = a ** 2 / b * (1 - a) - a
        shape_2 = a / b * (1 - a) ** 2 + (a - 1)
        return scale, shape_1, shape_2, x_min

    def pdf(self, x):
        scale, shape_1, shape_2, x_min = self.params
        y = (x - x_min)
        return stats.beta(a=shape_1, b=shape_2, scale=scale).pdf(y)

    def ppf(self, x):
        return stats.beta(a=shape_1, b=shape_2, scale=scale).ppf(x)


class Exponential(BaseDistribution):
    def get_parameters(self):
        return self._exposure_mean

    def pdf(self, x):
        scale = self.params
        return stats.expon(scale=scale).pdf(x)

    def ppf(self, x):
        scale = self.params
        return stats.expon(scale=scale).ppf(x)


class Gamma(BaseDistribution):
    def get_parameters(self):
        a = (self._exposure_mean / self._exposure_sd) ** 2
        scale = self._exposure_sd ** 2 / self._exposure_mean
        return a, scale

    def pdf(self, x):
        a, scale = self.params
        return stats.gamma(a=a, scale=scale).pdf(x)

    def ppf(self, x):
        a, scale = self.params
        return stats.gamma(a=a, scale=scale).ppf(x)


class GeneralizedLogNormal(BaseDistribution):
    """Here for completeness.

    The weight for the glnorm distribution is zero for all ensemble modeled risks for 2016.  Which is good, because
    getting the parameters involves running some optimization technique, and I definitely don't want to spend
    time ensuring R's optimization scheme is equivalent to scipy's.  - J.C.
    """
    def pdf(self, _):
        return 0

    def ppf(self, _):
        return 0


class Gumbel(BaseDistribution):
    def get_parameters(self):
        loc = self._exposure_mean - (np.euler_gamma * np.sqrt(6) / np.pi * self._exposure_sd)
        scale = np.sqrt(6) / np.pi * self._exposure_sd
        return loc, scale

    def pdf(self, x):
        loc, scale = self.params
        return stats.gumbel_r(loc=loc, scale=scale).pdf(x)

    def ppf(self, x):
        loc, scale = self.params
        return stats.gumbel_r(loc=loc, scale=scale).ppf(x)

<<<<<<< HEAD
=======
class InverseGamma:

    def __init__(self, exposure_mean, exposure_sd, x_min, x_max):
        self.a, self.scale = self._get_params(exposure_mean, exposure_sd, x_min, x_max)

    @staticmethod
    def _get_params(exposure_mean, exposure_sd, _, __):
>>>>>>> b73e37cb

class InverseGamma(BaseDistribution):
    def get_parameters(self):
        def f(guess):
            alpha, beta = np.abs(guess)
            mean_guess = beta / (alpha - 1)
            var_guess = beta ** 2 / ((alpha - 1) ** 2 * (alpha - 2))
            return (self._exposure_mean - mean_guess) ** 2 + (self._exposure_sd ** 2 - var_guess) ** 2

        initial_guess = np.array((self._exposure_mean, self._exposure_mean * self._exposure_sd))
        result = optimize.minimize(f, initial_guess, method='Nelder-Mead')
        assert result.success

        return result.x

    def pdf(self, x):
        a, scale = self.params
        return stats.invgamma(a=a, scale=scale).pdf(x)

    def ppf(self, x):
        a, scale = self.params
        return stats.invgamma(a=a, scale=scale).ppf(x)


class InverseWeibull(BaseDistribution):

    def __init__(self, exposure_mean, exposure_sd, x_min, x_max):
        self.c, self.scale = self._get_params(exposure_mean, exposure_sd, x_min, x_max)

    @staticmethod
    def _get_params(exposure_mean, exposure_sd, _, __):

        def x_inverse_weibull(x, shape, scale):
            return x * stats.invweibull.pdf(x, c=shape, scale=scale)

        def x2_inverse_weibull(x, shape, scale):
            return x ** 2 * stats.invweibull.pdf(x, c=shape, scale=scale)

        def f(guess):
            mean_guess = integrate.quad(x_inverse_weibull, 0, np.inf, *guess, epsrel=0.1, epsabs=0.1)[0]
            param_guess = integrate.quad(x2_inverse_weibull, 0, np.inf, *guess, epsrel=0.1, epsabs=0.1)[0]
            var_guess = param_guess - mean_guess ** 2
            return (exposure_mean - mean_guess) ** 2 + (exposure_sd ** 2 - var_guess) ** 2

        initial_guess = np.array((max(2.2, exposure_sd / exposure_mean), exposure_mean))
        result = optimize.minimize(f, initial_guess, method='Nelder-Mead')
        assert result.success

        return result.x

    def pdf(self, x):
        return stats.invweibull(c=self.c, scale=self.scale).pdf(x)

    def ppf(self, x):
        return stats.invweibull(c=self.c, scale=self.scale).ppf(x)


class LogLogistic(BaseDistribution):
    def get_parameters(self):
        def f(guess):
            a, b = np.abs((guess[0], np.pi / guess[1]))
            mean_guess = a * b / np.sin(b)
            var_guess = a ** 2 * (2 * b / np.sin(2 * b)) - (b ** 2 / np.sin(b) ** 2)
            return (self._exposure_mean - mean_guess) ** 2 + (self._exposure_sd ** 2 - var_guess) ** 2

        initial_guess = np.array((self._exposure_mean, max(2, self._exposure_mean)))
        result = optimize.minimize(f, initial_guess, method='Nelder-Mead')
        assert result.success

        return result.x

    def pdf(self, x):
        scale, c = self.params
        return stats.fisk(c=c, scale=scale).pdf(x)

    def ppf(self, x):
        scale, c = self.params
        return stats.fisk(c=c, scale=scale).ppf(x)


class LogNormal(BaseDistribution):
    def setup(self, builder):
<<<<<<< HEAD
        super().setup(builder)
        #FIXME: There should be a better way to defer this
        self._build_lookup_function = builder.lookup
=======
        self.parameters = builder.lookup.build_table(self._parameter_data)
>>>>>>> b73e37cb

    def get_parameters(self):
        exposure_mean, exposure_sd = self._exposure_mean.values, self._exposure_sd.values
        alpha = 1 + exposure_sd ** 2 / exposure_mean ** 2
        s = np.sqrt(np.log(alpha))
        scale = exposure_mean / np.sqrt(alpha)
        parameters = pd.DataFrame({'s': s, 'scale': scale}, index=self._exposure_mean).reset_index()
        return self._build_lookup_function(parameters)

    def pdf(self, x):
        params = self.params(x.index)
        return stats.lognorm(s=params['s'], scale=params['scale']).pdf(x)

    def ppf(self, propensity):
        params = self.params(propensity.index)
        return stats.lognorm(s=params['s'], scale=params['scale']).ppf(propensity)


class MirroredGamma(BaseDistribution):
    def get_parameters(self):
        x_max, x_min = get_min_max(self._exposure_mean, self._exposure_sd)
        a = ((x_max - self._exposure_mean) / self._exposure_sd) ** 2
        scale = self._exposure_sd ** 2 / (x_max - self._exposure_mean)
        return a, scale, x_max

    def pdf(self, x):
        a, scale, x_max = self.params
        y = x_max - x
        return stats.gamma(a=a, scale=scale).pdf(y)

    def ppf(self, x):
        a, scale, _ = self.params
        return stats.gamma(a=a, scale=scale).ppf(x)


class MirroredGumbel(BaseDistribution):
    def get_parameters(self):
        x_max, x_min = get_min_max(self._exposure_mean, self._exposure_sd)
        loc = x_max - self._exposure_mean - (np.euler_gamma * np.sqrt(6) / np.pi * self._exposure_sd)
        scale = np.sqrt(6) / np.pi * self._exposure_sd
        return loc, scale, x_max

    def pdf(self, x):
        loc, scale, x_max = self.params
        y = x_max - x
        return stats.gumbel_r(loc=loc, scale=scale).pdf(y)

    def ppf(self, x):
        loc, scale, _ = self.params
        return stats.gumbel_r(loc=loc, scale=scale).ppf(x)


class Normal(BaseDistribution):
    def setup(self, builder):
<<<<<<< HEAD
        super().setup(builder)
        #FIXME: There should be a better way to defer this
        self._build_lookup_function = builder.lookup
=======
        self.parameters = builder.lookup.build_table(self._parameter_data)
>>>>>>> b73e37cb

    def get_parameters(self):
        dist = self._exposure_sd.merge(self._exposure_mean, on=['year', 'sex', 'age'])
        dist = dist.rename(columns={'value_x': 'scale', 'value_y': 'loc'})
        return self._build_lookup_function(dist[["year", "sex", "age", "loc", "scale"]])

    def pdf(self, x):
        params = self.params(x.index)
        return stats.norm(loc=params['loc'], scale=params['scale']).pdf(x)

    def ppf(self, propensity):
        params = self.params(propensity.index)
        return stats.norm(loc=params['loc'], scale=params['scale']).ppf(propensity)


class Weibull(BaseDistribution):
    def get_parameters(self):
        def f(guess):
            scale, shape = guess
            mean_guess = scale * special.gamma(1 + 1 / shape)
            var_guess = scale ** 2 * special.gamma(1 + 2 / shape) - special.gamma(1 + 1 / shape) ** 2
            return (self._exposure_mean - mean_guess) ** 2 + (self._exposure_sd ** 2 - var_guess) ** 2

        initial_guess = np.array((self._exposure_mean / self._exposure_sd, self._exposure_mean))
        result = optimize.minimize(f, initial_guess, method='Nelder-Mead')
        assert result.success

        return result.x

    def pdf(self, x):
        scale, c = self.params
        return stats.weibull_min(c=c, scale=scale).pdf(x)

    def ppf(self, x):
        scale, c = self.params
        return stats.weibull_min(c=c, scale=scale).ppf(x)


# FIXME: several of the distributions do not currently work
class EnsembleDistribution:

    distribution_map = {'betasr': Beta,
                        'exp': Exponential,
                        'gamma': Gamma,
                        'glnorm': GeneralizedLogNormal,
                        'gumbel': Gumbel,
                        'invgamma': InverseGamma,
                        'invweibull': InverseWeibull,
                        'llogis': LogLogistic,
                        'lnorm': LogNormal,
                        'mgamma': MirroredGamma,
                        'mgumbel': MirroredGumbel,
                        'norm': Normal,
                        'weibull': Weibull}

    def __init__(self, risk, risk_type, weights):
        self._distribution = Normal(risk, risk_type, weights=weights)

        # self._distributions = {distribution_name: distribution(exposure_mean, exposure_sd, x_min, x_max)
        #                        for distribution_name, distribution in self.distribution_map}

    def setup(self, builder):
        builder.components.add_components([self._distribution])

    def pdf(self, x):
        return self._distribution.pdf(x)
        #return np.sum([weight * self._distributions[dist_name].pdf(x) for dist_name, weight in self.weights.items()])

    def ppf(self, propensity):
        return self._distribution.ppf(propensity)
        #return np.sum([weight * self._distributions[dist_name].ppf(x) for dist_name, weight in self.weights.items()])


def get_distribution(risk, risk_type, builder, weights=None):
    distribution = builder.data.load(f"{risk_type}.{risk}.distribution")
    if distribution == 'ensemble':
        return EnsembleDistribution(risk, risk_type, weights)
    elif distribution == 'lognormal':
        return LogNormal(risk, risk_type, exposure)
    elif distribution == 'normal':
        return Normal(risk, risk_type, exposure)
    else:
        raise ValueError(f"Unhandled distribution type {distribution}")<|MERGE_RESOLUTION|>--- conflicted
+++ resolved
@@ -117,17 +117,6 @@
         loc, scale = self.params
         return stats.gumbel_r(loc=loc, scale=scale).ppf(x)
 
-<<<<<<< HEAD
-=======
-class InverseGamma:
-
-    def __init__(self, exposure_mean, exposure_sd, x_min, x_max):
-        self.a, self.scale = self._get_params(exposure_mean, exposure_sd, x_min, x_max)
-
-    @staticmethod
-    def _get_params(exposure_mean, exposure_sd, _, __):
->>>>>>> b73e37cb
-
 class InverseGamma(BaseDistribution):
     def get_parameters(self):
         def f(guess):
@@ -209,13 +198,9 @@
 
 class LogNormal(BaseDistribution):
     def setup(self, builder):
-<<<<<<< HEAD
         super().setup(builder)
         #FIXME: There should be a better way to defer this
         self._build_lookup_function = builder.lookup
-=======
-        self.parameters = builder.lookup.build_table(self._parameter_data)
->>>>>>> b73e37cb
 
     def get_parameters(self):
         exposure_mean, exposure_sd = self._exposure_mean.values, self._exposure_sd.values
@@ -270,13 +255,9 @@
 
 class Normal(BaseDistribution):
     def setup(self, builder):
-<<<<<<< HEAD
         super().setup(builder)
         #FIXME: There should be a better way to defer this
         self._build_lookup_function = builder.lookup
-=======
-        self.parameters = builder.lookup.build_table(self._parameter_data)
->>>>>>> b73e37cb
 
     def get_parameters(self):
         dist = self._exposure_sd.merge(self._exposure_mean, on=['year', 'sex', 'age'])

import matplotlib as mpl
mpl.use('Agg')

import os.path
import argparse
import math

import pandas as pd
import numpy as np
import seaborn as sns

import matplotlib.pyplot as plt
import matplotlib.patches as mpatches
from matplotlib.lines import Line2D
sns.set_style('whitegrid')

from ceam_inputs import get_age_bins

from ceam import config
from ceam_public_health.cube import make_measure_cube_from_gbd

def graph_measure(data, measure, output_directory):
    """ Save the convergence graph for a particular measure
    """
    data = data.reset_index().query('measure == @measure')
    age_groups = sorted(data.age.unique())

    # Setup the legend with color swatches and marker shape examples
    patches = []
    for name, color in sorted(data[['cause', 'color']].drop_duplicates().values.tolist()):
        if name not in patches:
            patches.append(mpatches.Patch(color=color, label=str(name)))
    shapes = {'Male': 's', 'Female': '^'}
    for sex, shape in sorted(shapes.items(), key=lambda x:x[0]):
        patches.append(Line2D([],[], marker=shape, label=sex, markeredgecolor='k', markeredgewidth=1, fillstyle='none', linestyle='None'))

    # Determine the shape of our sub-figure matrix
    row_count = max(2, math.sqrt(len(age_groups)))
    if row_count != int(row_count):
        row_count = int(row_count)
        column_count = row_count + 1
    else:
        row_count = int(row_count)
        column_count = row_count

    # Create the sub-figure matrix and labels
    fig, rows = plt.subplots(row_count, column_count)
    labels = [
        fig.text(0.5, 0.0, 'GBD', ha='center', va='center'),
        fig.text(0.0, 0.5, 'Simulation', ha='center', va='center', rotation='vertical'),
        fig.suptitle(measure),
    ]

    # Walk through the age groups graphing one into each sub-figure until we run out
    # and then hide the remaining figures
    for row in rows:
        for ax in row:
            if not age_groups:
                ax.axis('off')
                continue

            age = age_groups.pop(0)
            filtered = data.query('age == @age')

            # TODO: This may be better represented as mark size
            mean_sample_size = filtered.sample_size.mean()

            ax.set_xlim([0, max(filtered.gbd.max(), filtered.simulation.max())])
            ax.set_ylim([0, max(filtered.gbd.max(), filtered.simulation.max())])

            bins = get_age_bins()

            bins['age'] = bins[['age_group_years_start', 'age_group_years_end']].mean(axis=1)

            filtered = filtered.merge(bins, on=['age'])

            age_group_name = filtered.query("age == @age").age_group_name.values[0]

            if measure == "incidence":
                title = '{} Age Group ({} person-years)'.format(age_group_name, int(mean_sample_size))
            else:
                title = '{} Age Group ({})'.format(age_group_name, int(mean_sample_size))
            ax.set_title(title)

            # Draw the equivalence line
            ax.plot(ax.get_xlim(), ax.get_ylim(),'k-', zorder=1, lw=1)

            for sex, shape in shapes.items():
                # Draw the actual points with different shapes for each sex
                gbd, simulation, gbd_lower, gbd_upper, simulation_lower, simulation_upper, color = zip(*filtered.query('sex==@sex')[['gbd', 'simulation', 'gbd_lower', 'gbd_upper', 'simulation_lower', 'simulation_upper', 'color']].values.tolist())
                ax.errorbar(gbd, simulation, xerr=[np.subtract(gbd_lower, gbd), np.subtract(gbd_upper, gbd)], yerr=[np.subtract(simulation_lower, simulation), np.subtract(simulation_upper, simulation)], zorder=2, marker=shape)

            # The graphs tend to be pretty tight so rotate the x axis labels to make better use of space
            for tick in ax.get_xticklabels():
                tick.set_rotation(30)

    # Attach the legend in the upper right corner of the figure
    lgd = rows[0][-1].legend(handles=patches, bbox_to_anchor=(1.05, 1), loc='upper left', borderaxespad=0.)

    fig.set_size_inches(18.5, 10.5)
    plt.tight_layout()
    # Make room for the main title
    plt.subplots_adjust(top=0.94)
    fig.savefig(os.path.join(output_directory, '{}.png'.format(measure)), dpi=100, bbox_extra_artists=[lgd]+labels, bbox_inches='tight')

def prepare_comparison(data):
    """Combines the simulation output with the corresponding GBD estimate for each
    sample so they can be graphed together.
    """
    measures = data[['cause','measure']].drop_duplicates().values.tolist()
    year_min = data.year.min()
    year_max = data.year.max()

    measure_cube = make_measure_cube_from_gbd(int(year_min), int(year_max), [int(data.location.unique())], data.draw.unique(), measures)

    # Resolve age ranges down to age group midpoints
    # NOTE: If this midpoint doesn't exactly align with the one from GBD then the comparison
    # won't work. It may be worth figuring out a less fragile approach which (ideally) doesn't
    # involve leaning on age_group_ids
    data['age'] = (data.age_low + data.age_high) / 2
    del data['age_low']
    del data['age_high']

    # NOTE: This averages the draws without capturing uncertainty. May want to improve at some point.
    gr1 = measure_cube.reset_index().groupby(['year', 'age', 'sex', 'measure', 'cause', 'location'])
    measure_cube['gbd'] = gr1.mean()[['value']].values
    measure_cube['gbd_upper'] = gr1.quantile(.975)[['value']].values
    measure_cube['gbd_lower'] = gr1.quantile(.025)[['value']].values
    measure_cube.reset_index(inplace=True)
    del measure_cube['value']
    del measure_cube['draw']
    data['sample_size'] = data.sample_size.astype(int)
    gr2 = data.groupby(['year', 'age', 'sex', 'measure', 'cause', 'location'])
    data['simulation'] = gr2.mean().reset_index()[['value']].values
    data['simulation_upper'] = gr2.quantile(.975)[['value']].values
    data['simulation_lower'] = gr2.quantile(.025)[['value']].values
    data.reset_index(inplace=True)
    del data['value']
    del data['draw']

    # Calculate RGB triples for each cause for use in coloring marks on the graphs
    cmap = plt.get_cmap('jet')
    # This sort and shuffle looks a bit odd but what it accomplishes is to deterministically
    # spread the causes out across the color space which makes it easier to assign visually
    # distinct colors to them that don't change from run to run
    causes = sorted(data.cause.unique())
    np.random.RandomState(1001).shuffle(causes)
    color_map = {cause:tuple(color) for cause, color in zip(causes, cmap(np.linspace(0, 1, len(causes))))}
    data['color'] = data.cause.apply(color_map.get)

    data = data.set_index(['year', 'age', 'sex', 'measure', 'cause', 'location'])

<<<<<<< HEAD
    # Give our value columns descriptive names so we know which is which
    data = data.rename(columns={'value': 'simulation'})
    measure_cube.reset_index(inplace=True)
    measure_cube.loc[measure_cube.age == 82.5, 'age'] = 102.5
    measure_cube.set_index(['year', 'age', 'sex', 'measure', 'cause', 'location'], inplace=True)
    measure_cube = measure_cube.rename(columns={'value': 'gbd'})
=======
    measure_cube = measure_cube.set_index(['year', 'age', 'sex', 'measure', 'cause', 'location'])

>>>>>>> 5123124a
    return data.merge(measure_cube, left_index=True, right_index=True)

def graph_comparison(data, output_directory):
    data = prepare_comparison(data)

    # Save a graph for each measure
    for measure in data.reset_index().measure.unique():
        graph_measure(data, measure, output_directory)

def main():
    parser = argparse.ArgumentParser()
    parser.add_argument('measure_data_path', type=str, nargs='+')
    parser.add_argument('output_directory', type=str)
    parser.add_argument('--year', '-y', default='last', type=str)
    parser.add_argument('--draw', '-d', default='all', type=str)
    args = parser.parse_args()

    data = pd.DataFrame()


    for path in args.measure_data_path:
        data = data.append(pd.read_hdf(path, format='t'))

    # FIXME: Getting ihd mortality should be handled in a more flexible way. Very much a duck tape solution
    ihd_mortality = data.query("measure == 'mortality' and cause!= 'death_due_to_other_causes' and cause!='all'").groupby(['measure', 'age_low', 'age_high', 'sex', 'location', 'year', 'draw']).sum().reset_index()
    ihd_mortality['cause'] = 'ischemic_heart_disease'
    data = data.append(ihd_mortality[data.columns])

    # TODO: right now this can only do one year per run.
    # If we want to do multiple years, that's certainly possible
    # it would just be a matter of deciding how to represent time.
    # Could be separate graphs or some sort of timeseries thingy
    if args.year == 'last':
        year = data.year.max()
    else:
        year = int(args.year)

    data = data.query('year == @year')
    # FIXME: There is an error here. Data should only have one location, but it does not presently
    data = data.query('location == {}'.format(config.simulation_parameters.location_id))

    if args.draw != 'all':
        draw = int(args.draw)
        data = data.query('draw == @draw')

    graph_comparison(data, args.output_directory)

if __name__ == '__main__':
    main()<|MERGE_RESOLUTION|>--- conflicted
+++ resolved
@@ -150,17 +150,16 @@
 
     data = data.set_index(['year', 'age', 'sex', 'measure', 'cause', 'location'])
 
-<<<<<<< HEAD
     # Give our value columns descriptive names so we know which is which
     data = data.rename(columns={'value': 'simulation'})
+
+    # Set age midpoints for 80 plus age group to be equal
+    # FIXME: Probably should handle this in the make_measure_cube function
     measure_cube.reset_index(inplace=True)
     measure_cube.loc[measure_cube.age == 82.5, 'age'] = 102.5
     measure_cube.set_index(['year', 'age', 'sex', 'measure', 'cause', 'location'], inplace=True)
     measure_cube = measure_cube.rename(columns={'value': 'gbd'})
-=======
-    measure_cube = measure_cube.set_index(['year', 'age', 'sex', 'measure', 'cause', 'location'])
-
->>>>>>> 5123124a
+
     return data.merge(measure_cube, left_index=True, right_index=True)
 
 def graph_comparison(data, output_directory):

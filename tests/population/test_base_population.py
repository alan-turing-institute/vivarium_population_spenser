--- conflicted
+++ resolved
@@ -6,7 +6,7 @@
 import pytest
 
 from vivarium.test_util import build_table, get_randomness, metadata
-from vivarium.interface.interactive import setup_simulation
+from vivarium.interface.testing import initialize_simulation, setup_simulation
 
 import ceam_public_health.population.base_population as bp
 import ceam_public_health.population.data_transformations as dt
@@ -15,22 +15,6 @@
 
 @pytest.fixture(scope='function')
 def config(base_config):
-<<<<<<< HEAD
-    try:
-        base_config.reset_layer('override', preserve_keys=['input_data.intermediary_data_cache_path',
-                                                           'input_data.auxiliary_data_folder'])
-    except KeyError:
-        pass
-
-    metadata = {'layer': 'override', 'source': os.path.realpath(__file__)}
-    base_config.population.set_with_metadata('age_start', 0, **metadata)
-    base_config.population.set_with_metadata('age_end', 110, **metadata)
-    base_config.population.set_with_metadata('use_subregions', False, **metadata)
-    base_config.input_data.set_with_metadata('location', 'Kenya', **metadata)
-    base_config.vivarium.set_with_metadata('dataset_manager', 'ceam_public_health.dataset_manager.ArtifactManager', **metadata)
-    base_config.input_data.set_with_metadata('artifact_path', '/tmp/dummy.hdf', **metadata)
-    base_config.artifact.set_with_metadata('artifact_class', 'ceam_public_health.testing.mock_artifact.MockArtifact', **metadata)
-=======
     base_config.update({
         'population': {
             'age_start': 0,
@@ -41,7 +25,6 @@
             'use_subregions': False,
         }
     }, **metadata(__file__))
->>>>>>> b73e37cb
     return base_config
 
 
@@ -79,7 +62,7 @@
     return base_simulants
 
 
-def test_BasePopulation(config, generate_ceam_population_mock):
+def test_BasePopulation(config, base_plugins, generate_ceam_population_mock):
     num_days = 600
     time_step = 100  # Days
     sims = make_full_simulants()
@@ -92,18 +75,14 @@
     components = [base_pop]
     config.update({'population': {'population_size': start_population_size},
                    'time': {'step_size': time_step}}, layer='override')
-    simulation = setup_simulation(components, input_config=config)
+    simulation = setup_simulation(components, input_config=config, plugin_config=base_plugins)
     time_start = simulation.clock.time
 
-<<<<<<< HEAD
     pop_structure = simulation.data.load('population.structure', keep_age_group_edges=True)
     pop_structure['location'] = simulation.configuration.input_data.location
     uniform_pop = dt.assign_demographic_proportions(pop_structure)
 
     assert base_pop.population_data.equals(uniform_pop)
-=======
-    assert base_pop._population_data.equals(uniform_pop)
->>>>>>> b73e37cb
 
     age_params = {'age_start': config.population.age_start,
                   'age_end': config.population.age_end}
@@ -126,7 +105,7 @@
     assert np.allclose(simulation.population.population.age, final_ages, atol=0.5/365)  # Within a half of a day.
 
 
-def test_age_out_simulants(config):
+def test_age_out_simulants(config, base_plugins):
     start_population_size = 10000
     num_days = 600
     time_step = 100  # Days
@@ -139,7 +118,7 @@
         'time': {'step_size': time_step}
     }, layer='override')
     components = [bp.BasePopulation()]
-    simulation = setup_simulation(components, input_config=config)
+    simulation = setup_simulation(components, input_config=config, plugin_config=base_plugins)
     time_start = simulation.clock.time
 
     assert len(simulation.population.population) == len(simulation.population.population.age.unique())
@@ -283,59 +262,5 @@
     r = {k: get_randomness() for k in ['general_purpose', 'bin_selection', 'age_smoothing']}
 
     with pytest.raises(ValueError):
-<<<<<<< HEAD
-        bp._assign_demography_with_age_bounds(simulants, pop_data, age_start, age_end, r, register)
-=======
         bp._assign_demography_with_age_bounds(simulants, pop_data, age_start,
-                                              age_end, r, lambda *args, **kwargs: None)
-
-
-def test__build_population_data_table(config, get_pop_data_mock, assign_proportions_mock):
-    df = pd.DataFrame({'A': np.arange(10), 'B': np.arange(10)})
-    get_pop_data_mock.return_value = df
-    assign_proportions_mock.return_value = 1
-    test = bp._build_population_data_table(1, True, config)
-
-    get_pop_data_mock.assert_called_once_with(1, True, config)
-    assign_proportions_mock.assert_called_once_with(df)
-    assert test == 1
-
-
-def test__get_population_data(config, get_populations_mock, get_subregions_mock, mocker):
-    main_id = 10
-    main_id_no_subregions = 20
-    subregion_ids = [11, 12]
-    year_start = config.time.start.year
-    year_end = config.time.end.year
-
-    get_subregions_mock.side_effect = lambda override_config: (subregion_ids if override_config.input_data.location_id
-                                                                                == main_id else None)
-    test_populations = {
-        10: build_table(20, year_start, year_end, ['age', 'year', 'sex', 'population']),
-        11: build_table(30, year_start, year_end, ['age', 'year', 'sex', 'population']),
-        12: build_table(50, year_start, year_end, ['age', 'year', 'sex', 'population']),
-        20: build_table(70, year_start, year_end, ['age', 'year', 'sex', 'population']),
-    }
-    get_populations_mock.side_effect = lambda override_config, location: test_populations[location]
-
-    config.input_data.location_id = main_id
-    bp._get_population_data(main_id, True, config)
-    get_subregions_mock.assert_called_once_with(config)
-    assert get_populations_mock.call_args_list == [mocker.call(override_config=config, location=loc)
-                                                   for loc in subregion_ids]
-
-    get_subregions_mock.reset_mock()
-    get_populations_mock.reset_mock()
-
-    bp._get_population_data(main_id, False, config)
-    get_subregions_mock.assert_not_called()
-    get_populations_mock.assert_called_once_with(location=main_id, override_config=config)
-
-    get_subregions_mock.reset_mock()
-    get_populations_mock.reset_mock()
-
-    config.input_data.location_id = main_id_no_subregions
-    bp._get_population_data(main_id_no_subregions, True, config)
-    get_subregions_mock.assert_called_once_with(config)
-    get_populations_mock.assert_called_once_with(location=main_id_no_subregions, override_config=config)
->>>>>>> b73e37cb
+                                              age_end, r, lambda *args, **kwargs: None)
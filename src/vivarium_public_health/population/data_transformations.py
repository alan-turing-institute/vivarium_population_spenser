--- conflicted
+++ resolved
@@ -364,13 +364,8 @@
 
 def get_live_births_per_year(builder):
     population_data = load_population_structure(builder)
-<<<<<<< HEAD
-    birth_data = builder.data.load("covariate.live_births_by_sex.estimate",
-                                   future=builder.configuration.input_data.forecast)
-
-=======
     birth_data = builder.data.load("covariate.live_births_by_sex.estimate")
->>>>>>> 69f37b6f
+
     validate_crude_birth_rate_data(builder, population_data.year_end.max())
     population_data = rescale_final_age_bin(builder, population_data)
 

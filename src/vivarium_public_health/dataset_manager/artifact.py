--- conflicted
+++ resolved
@@ -127,7 +127,6 @@
                 result.write(f"\t{sub_child}\n")
         return result.getvalue()
 
-<<<<<<< HEAD
     def __contains__(self, item: str):
         return EntityKey(item) in self.keys
 
@@ -146,6 +145,69 @@
         return out
 
 
+class EntityKey(str):
+    """A convenience wrapper around the keys used by the simulation to look up entity data in the artifact."""
+
+    @property
+    def type(self) -> str:
+        """The type of the entity represented by the key."""
+        return self.split('.')[0]
+
+    @property
+    def name(self) -> str:
+        """The name of the entity represented by the key"""
+        return self.split('.')[1] if len(self.split('.')) == 3 else ''
+
+    @property
+    def measure(self) -> str:
+        """The measure associated with the data represented by the key."""
+        return self.split('.')[-1]
+
+    @property
+    def group_prefix(self) -> str:
+        """The hdf group prefix for the key."""
+        return '/'+self.type if self.name else '/'
+
+    @property
+    def group_name(self) -> str:
+        """The hdf group name for the key."""
+        return self.name if self.name else self.type
+
+    @property
+    def group(self) -> str:
+        """The full path to the group for this key."""
+        return self.group_prefix + '/' + self.group_name if self.name else self.group_prefix + self.group_name
+
+    @property
+    def path(self) -> str:
+        """Converts this entity key to its hdfstore path.
+
+        Returns
+        -------
+            The full hdfstore path for this key.
+        """
+        return self.group + '/' + self.measure
+
+    def with_measure(self, measure: str) -> 'EntityKey':
+        """Gets another EntityKey with the same type and name but a different measure.
+
+        Parameters
+        ----------
+        measure :
+
+        """
+        if self.name:
+            return EntityKey(f'{self.type}.{self.name}.{measure}')
+        else:
+            return EntityKey(f'{self.type}.{measure}')
+
+    def __eq__(self, other: 'EntityKey') -> bool:
+        return isinstance(other, EntityKey) and str(self) == str(other)
+
+    def __repr__(self) -> str:
+        return f'EntityKey({str(self)})'
+
+
 def get_keys(root: tables.node.Node, prefix: str=''):
     keys = []
     for child in root:
@@ -157,73 +219,10 @@
         else:
             new_prefix = f'{prefix}.{child_name}' if prefix else child_name
             keys.extend(get_keys(child, new_prefix))
+
     # Clean up some weird meta groups that get written with dataframes.
     keys = [EntityKey(k) for k in keys if '.meta.' not in k]
     return keys
-
-=======
->>>>>>> 9df085a5
-
-class EntityKey(str):
-    """A convenience wrapper around the keys used by the simulation to look up entity data in the artifact."""
-
-    @property
-    def type(self) -> str:
-        """The type of the entity represented by the key."""
-        return self.split('.')[0]
-
-    @property
-    def name(self) -> str:
-        """The name of the entity represented by the key"""
-        return self.split('.')[1] if len(self.split('.')) == 3 else ''
-
-    @property
-    def measure(self) -> str:
-        """The measure associated with the data represented by the key."""
-        return self.split('.')[-1]
-
-    @property
-    def group_prefix(self) -> str:
-        """The hdf group prefix for the key."""
-        return '/'+self.type if self.name else '/'
-
-    @property
-    def group_name(self) -> str:
-        """The hdf group name for the key."""
-        return self.name if self.name else self.type
-
-    @property
-    def group(self) -> str:
-        """The full path to the group for this key."""
-        return self.group_prefix + '/' + self.group_name if self.name else self.group_prefix + self.group_name
-
-<<<<<<< HEAD
-    def with_measure(self, measure: str) -> 'EntityKey':
-        if self.name:
-            return EntityKey(f'{self.type}.{self.name}.{measure}')
-        else:
-            return EntityKey(f'{self.type}.{measure}')
-
-    def to_path(self, measure: str=None) -> str:
-=======
-    @property
-    def path(self) -> str:
->>>>>>> 9df085a5
-        """Converts this entity key to its hdfstore path.
-
-        Returns
-        -------
-            The full hdfstore path for this key.
-        """
-<<<<<<< HEAD
-        measure = self.measure if not measure else measure
-        return self.group + '/' + measure
-
-    def __eq__(self, other: 'EntityKey') -> bool:
-        return isinstance(other, EntityKey) and str(self) == str(other)
-
-    def __repr__(self) -> str:
-        return f'EntityKey({str(self)})'
 
 
 def to_tree(keys: List[EntityKey]) -> Dict[str, Dict[str, List[str]]]:
@@ -240,14 +239,4 @@
     node_string = str(node)
     node_path = node_string.split()[0]
     node_name = node_path.split('/')[-1]
-    return node_name
-=======
-        return self.group + '/' + self.measure
-
-    def with_measure(self, measure: str) -> 'EntityKey':
-        """Gets a new entity key with the same type and name but a different measure."""
-        if self.name:
-            return EntityKey(f'{self.type}.{self.name}.{measure}')
-        else:
-            return EntityKey(f'{self.type}.{measure}')
->>>>>>> 9df085a5
+    return node_name
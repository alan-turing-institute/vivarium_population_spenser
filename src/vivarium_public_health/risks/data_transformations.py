from typing import Union

import numpy as np
import pandas as pd

from vivarium.framework.randomness import RandomnessStream
from vivarium_public_health.risks import distributions


#############
# Utilities #
#############

class EntityString(str):
    """Convenience class for representing entities as strings."""

    def __init__(self, entity):
        super().__init__()
        self._type, self._name = self.split_entity()

    @property
    def type(self):
        return self._type

    @property
    def name(self):
        return self._name

    def split_entity(self):
        split = self.split('.')
        if len(split) != 2:
            raise ValueError(f'You must specify the entity as "entity_type.entity". You specified {self}.')
        return split[0], split[1]


class TargetString(str):
    """Convenience class for representing risk targets as strings."""

    def __init__(self, target):
        super().__init__()
        self._type, self._name, self._measure = self.split_target()

    @property
    def type(self):
        return self._type

    @property
    def name(self):
        return self._name

    @property
    def measure(self):
        return self._measure

    def split_target(self):
        split = self.split('.')
        if len(split) != 3:
            raise ValueError(
                f'You must specify the target as "affected_entity_type.affected_entity_name.affected_measure".'
                f'You specified {self}.')
        return split[0], split[1], split[2]


def pivot_categorical(data: pd.DataFrame) -> pd.DataFrame:
    """Pivots data that is long on categories to be wide."""
    key_cols = ['sex', 'age_group_start', 'age_group_end', 'year_start', 'year_end']
    data = data.pivot_table(index=key_cols, columns='parameter', values='value').reset_index()
    data.columns.name = None
    return data


##########################
# Exposure data handlers #
##########################

def get_distribution(builder, risk: EntityString):
    validate_distribution_data_source(builder, risk)
    data = load_distribution_data(builder, risk)
    return distributions.get_distribution(risk.name, **data)


def get_exposure_post_processor(builder, risk: EntityString):
    thresholds = builder.configuration[risk.name]['category_thresholds']

    if thresholds:
        thresholds = [-np.inf] + thresholds + [np.inf]
        categories = [f'cat{i}' for i in range(1, len(thresholds))]

        def post_processor(exposure, _):
            return pd.Series(pd.cut(exposure, thresholds, labels=categories), index=exposure.index).astype(str)
    else:
        post_processor = None

    return post_processor


def load_distribution_data(builder, risk: EntityString):
    exposure_data = get_exposure_data(builder, risk)
    exposure_data = rebin_exposure_data(builder, risk, exposure_data)

    data = {'distribution_type': get_distribution_type(builder, risk),
            'exposure': exposure_data,
            'exposure_standard_deviation': get_exposure_standard_deviation_data(builder, risk),
            'weights': get_exposure_distribution_weights(builder, risk)}
    return data


def get_distribution_type(builder, risk: EntityString):
    risk_config = builder.configuration[risk.name]

    if risk_config['exposure'] == 'data':
        distribution_type = builder.data.load(f'{risk}.distribution')
    else:
        distribution_type = 'dichotomous'

    return distribution_type


def get_exposure_data(builder, risk: EntityString):
    risk_config = builder.configuration[risk.name]
    exposure_source = risk_config['exposure']
    distribution_type = get_distribution_type(builder, risk)

    if exposure_source == 'data':
        exposure_data = builder.data.load(f'{risk}.exposure')
    else:
        if isinstance(exposure_source, str):  # Build from covariate
            cat1 = builder.data.load(f'covariate.{exposure_source}.estimate')
            # TODO: Generate a draw.
            cat1 = cat1[cat1['parameter'] == 'mean_value']
            cat1['parameter'] = 'cat1'
        else:  # We have a numerical value
            cat1 = builder.data.load('population.demographic_dimensions')
            cat1['parameter'] = 'cat1'
            cat1['value'] = float(exposure_source)
        cat2 = cat1.copy()
        cat2['parameter'] = 'cat2'
        cat2['value'] = 1 - cat2['value']
        exposure_data = pd.concat([cat1, cat2], ignore_index=True)

    if distribution_type in ['dichotomous', 'ordered_polytomous', 'unordered_polytomous']:
        exposure_data = pivot_categorical(exposure_data)

    return exposure_data


def get_exposure_standard_deviation_data(builder, risk: EntityString):
    distribution_type = get_distribution_type(builder, risk)
    if distribution_type in ['normal', 'lognormal', 'ensemble']:
        exposure_sd = builder.data.load(f'{risk}.exposure_standard_deviation')
    else:
        exposure_sd = None
    return exposure_sd


def get_exposure_distribution_weights(builder, risk: EntityString):
    distribution_type = get_distribution_type(builder, risk)
    if distribution_type == 'ensemble':
        weights = builder.data.load(f'{risk}.exposure_distribution_weights')
        weights = pivot_categorical(weights)
        if 'glnorm' in weights.columns:
            if np.any(weights['glnorm']):
                raise NotImplementedError('glnorm distribution is not supported')
            weights = weights.drop(columns='glnorm')
    else:
        weights = None
    return weights


def rebin_exposure_data(builder, risk: EntityString, data: pd.DataFrame):
    rebin = builder.configuration[risk.name]['rebin']
    # if 'polytomous' in distribution_type:
    #     rebin_unsupported = ['unsafe_water_source', 'low_birth_weight_and_short_gestation']
    #     if risk_config['rebin'] and risk.name in rebin_unsupported:
    #         raise NotImplementedError(f'{risk.name} cannot be rebinned.')
    #     elif risk_config['rebin'] and not raw:
    #         exposure_data = rebin_exposure_data(exposure_data)

    # unexposed = sorted([c for c in data['parameter'].unique() if 'cat' in c], key=lambda c: int(c[3:]))[-1]
    # middle_cats = set(data['parameter']) - {unexposed} - {'cat1'}
    # data['sex'] = data['sex'].astype(object)
    # df = data.groupby(['year_start', 'year_end', 'age_group_start', 'age_group_end', 'sex'], as_index=False)
    # assert np.allclose(df['value'].sum().value, 1)
    #
    # def rebin(g):
    #     g.reset_index(inplace=True)
    #     to_drop = g['parameter'].isin(middle_cats)
    #     g.drop(g[to_drop].index, inplace=True)
    #
    #     g.loc[g.parameter == 'cat1', 'value'] = 1 - g[g.parameter == unexposed].loc[:, 'value'].values
    #     return g
    #
    # df = df.apply(rebin).reset_index().replace(unexposed, 'cat2')
    if rebin:
        raise NotImplementedError()
    return data


###############################
# Relative risk data handlers #
###############################

<<<<<<< HEAD
def get_relative_risk_data(builder, risk: EntityString, target: TargetString):
    validate_relative_risk_data_source(builder, risk, target)
    relative_risk_data = load_relative_risk_data(builder, risk, target)
=======
def get_relative_risk_data(builder, risk: RiskString, target: TargetString, randomness: RandomnessStream):
    source_type = validate_relative_risk_data_source(builder, risk, target)
    relative_risk_data = load_relative_risk_data(builder, risk, target, source_type, randomness)
>>>>>>> b97f4ccf
    relative_risk_data = rebin_relative_risk_data(builder, risk, relative_risk_data)
    return relative_risk_data


<<<<<<< HEAD
def load_relative_risk_data(builder, risk: EntityString, target: TargetString):
=======
def load_relative_risk_data(builder, risk: RiskString, target: TargetString,
                            source_type: str, randomness: RandomnessStream):
>>>>>>> b97f4ccf
    distribution_type = get_distribution_type(builder, risk)
    relative_risk_source = builder.configuration[f'effect_of_{risk.name}_on_{target.name}'][target.measure]

    if source_type == 'data':
        relative_risk_data = builder.data.load(f'{risk}.relative_risk')
        correct_target = ((relative_risk_data['affected_entity'] == target.name)
                          & (relative_risk_data['affected_measure'] == target.measure))
        relative_risk_data = (relative_risk_data[correct_target]
                              .drop(['affected_entity', 'affected_measure'], 'columns'))
        if distribution_type in ['normal', 'lognormal', 'ensemble']:
            relative_risk_data = relative_risk_data.drop(['parameter'], 'columns')

    elif source_type == 'relative risk value':
        relative_risk_data = _make_relative_risk_data(builder, float(relative_risk_source['relative_risk']))

    else:  # distribution
        parameters = {k: v.get_value() for k, v in relative_risk_source.items() if v.get_value() is not None}
        random_state = np.random.RandomState(randomness.get_seed())
        cat1_value = generate_relative_risk_from_distribution(random_state, parameters)
        relative_risk_data = _make_relative_risk_data(builder, cat1_value)

    if distribution_type in ['dichotomous', 'ordered_polytomous', 'unordered_polytomous']:
        relative_risk_data = pivot_categorical(relative_risk_data)

    return relative_risk_data


<<<<<<< HEAD
def rebin_relative_risk_data(builder, risk: EntityString, relative_risk_data: pd.DataFrame) -> pd.DataFrame:
=======
def generate_relative_risk_from_distribution(random_state: np.random.RandomState,
                                             parameters: dict) -> Union[float, pd.Series, np.ndarray]:
    first = pd.Series(list(parameters.values())[0])
    length = len(first)
    index = first.index

    for v in parameters.values():
        if length != len(pd.Series(v)) or not index.equals(pd.Series(v).index):
            raise ValueError('If specifying vectorized parameters, all parameters '
                             'must be the same length and have the same index.')

    if 'mean' in parameters:  # normal distribution
        rr_value = random_state.normal(parameters['mean'], parameters['se'])
    elif 'log_mean' in parameters:  # log distribution
        rr_value = np.exp(parameters['log_se'] * random_state.randn()
                          + parameters['log_mean'] + random_state.normal(0, parameters['tau_squared']))
    else:
        raise NotImplementedError(f'Only normal distributions (supplying mean and se) and log distributions '
                                  f'(supplying log_mean, log_se, and tau_squared) are currently supported.')

    rr_value = np.maximum(1, rr_value)

    return rr_value


def _make_relative_risk_data(builder, cat1_value: float) -> pd.DataFrame:
    cat1 = builder.data.load('population.demographic_dimensions')
    cat1['parameter'] = 'cat1'
    cat1['value'] = cat1_value
    cat2 = cat1.copy()
    cat2['parameter'] = 'cat2'
    cat2['value'] = 1
    return pd.concat([cat1, cat2], ignore_index=True)


def rebin_relative_risk_data(builder, risk: RiskString, relative_risk_data: pd.DataFrame) -> pd.DataFrame:
>>>>>>> b97f4ccf
    """ When the polytomous risk is rebinned, matching relative risk needs to be rebinned.
        For the exposed categories of relative risk (after rebinning) should be the weighted sum of relative risk
        of those categories where weights are relative proportions of exposure of those categories.
        For example, if cat1, cat2, cat3 are exposed categories and cat4 is unexposed with exposure [0.1,0.2,0.3,0.4],
        for the matching rr = [rr1, rr2, rr3, 1], rebinned rr for the rebinned cat1 should be:
        (0.1 *rr1 + 0.2 * rr2 + 0.3* rr3) / (0.1+0.2+0.3)
    """
    # if 'polytomous' in distribution_type:
    #     rebin_unsupported = ['unsafe_water_source', 'low_birth_weight_and_short_gestation']
    #     if risk_config['rebin'] and risk.name in rebin_unsupported:
    #         raise NotImplementedError(f'{risk.name} cannot be rebinned.')
    #     elif risk_config['rebin']:
    #         relative_risk_data = rebin_relative_risk_data(exposure_data)

    # df = exposure.merge(rr, on=['parameter', 'sex', 'age_group_start', 'age_group_end',
    #                             'year_start', 'year_end'])
    #
    # df = df.groupby(['year_start', 'year_end', 'age_group_start', 'age_group_end', 'sex'], as_index=False)
    #
    # unexposed = sorted([c for c in rr['parameter'].unique() if 'cat' in c], key=lambda c: int(c[3:]))[-1]
    # middle_cats = set(rr['parameter']) - {unexposed} - {'cat1'}
    # rr['sex'] = rr['sex'].astype(object)
    # exposure['sex'] = exposure['sex'].astype(object)
    #
    # def rebin_rr(g):
    #     # value_x = exposure, value_y = rr
    #     g['weighted_rr'] = g['value_x']*g['value_y']
    #     x = g['weighted_rr'].sum()-g.loc[g.parameter == unexposed, 'weighted_rr']
    #     x /= g['value_x'].sum()-g.loc[g.parameter == unexposed, 'value_x'].values
    #     to_drop = g['parameter'].isin(middle_cats)
    #     g.drop(g[to_drop].index, inplace=True)
    #     g.drop(['value_x', 'value_y', 'weighted_rr'], axis=1, inplace=True)
    #     g['value'] = x.iloc[0]
    #     g.loc[g.parameter == unexposed, 'value'] = 1.0
    #     g['value'].fillna(0, inplace=True)
    #     return g
    #
    # df = df.apply(rebin_rr).reset_index().loc[:, ['parameter', 'sex', 'value', 'age_group_start',
    #                                               'age_group_end', 'year_start', 'year_end']]
    # return df.replace(unexposed, 'cat2')
    rebin = builder.configuration[risk.name]['rebin']
    if rebin:
        raise NotImplementedError()
    return relative_risk_data


def get_exposure_effect(builder, risk: EntityString):
    distribution_type = get_distribution_type(builder, risk)
    risk_exposure = builder.value.get_value(f'{risk.name}.exposure')

    if distribution_type in ['normal', 'lognormal', 'ensemble']:
        tmred = builder.data.load(f"{risk}.tmred")
        tmrel = 0.5 * (tmred["min"] + tmred["max"])
        scale = builder.data.load(f"{risk}.relative_risk_scalar")

        def exposure_effect(rates, rr):
            exposure = risk_exposure(rr.index)
            relative_risk = np.maximum(rr.values ** ((exposure - tmrel) / scale), 1)
            return rates * relative_risk
    else:
        def exposure_effect(rates, rr):
            exposure = risk_exposure(rr.index)
            return rates * (rr.lookup(exposure.index, exposure))

    return exposure_effect


##################################################
# Population attributable fraction data handlers #
##################################################

<<<<<<< HEAD
def get_population_attributable_fraction_data(builder, risk: EntityString, target: TargetString):
=======
def get_population_attributable_fraction_data(builder, risk: RiskString,
                                              target: TargetString, randomness: RandomnessStream):
>>>>>>> b97f4ccf
    exposure_source = builder.configuration[f'{risk.name}']['exposure']
    rr_source = builder.configuration[f'effect_of_{risk.name}_on_{target.name}'][target.measure]

    if exposure_source == 'data' and rr_source == 'data' and risk.type == 'risk_factor':
        paf_data = builder.data.load(f'{risk}.population_attributable_fraction')
        correct_target = ((paf_data['affected_entity'] == target.name)
                          & (paf_data['affected_measure'] == target.measure))
        paf_data = (paf_data[correct_target]
                    .drop(['affected_entity', 'affected_measure'], 'columns'))
    else:
        key_cols = ['sex', 'age_group_start', 'age_group_end', 'year_start', 'year_end']
        exposure_data = get_exposure_data(builder, risk).set_index(key_cols)
        relative_risk_data = get_relative_risk_data(builder, risk, target, randomness).set_index(key_cols)
        mean_rr = (exposure_data * relative_risk_data).sum(axis=1)
        paf_data = ((mean_rr - 1)/mean_rr).reset_index().rename(columns={0: 'value'})
    return paf_data


# def _get_paf_data(self, builder):
#     risk_config = builder.configuration[self.risk.name]
#     exposure_source = risk_config['exposure']
#     rr_source = builder.configuration[f'effect_of_{self.risk.name}_on_{self.target.name}'][self.target.measure]
#
#     if exposure_source == 'data' and rr_source == 'data':
#         paf_data = builder.data.load(f'{self.risk}.population_attributable_fraction')
#     elif exposure_source == 'data':
#         rr = self._get_relative_risk_data(builder)
#
#
#     # if self._config_data:
#     #     exposure = build_exp_data_from_config(builder, self.risk)
#     #     rr = build_rr_data_from_config(builder, self.risk, self.affected_entity, self.affected_measure)
#     #     paf_data = None #get_paf_data(exposure, rr)
#     #     paf_data['affected_entity'] = self.affected_entity
#     else:
#         if 'paf' in self._get_data_functions:
#             paf_data = self._get_data_functions['paf'](builder)
#         else:
#             distribution = builder.data.load(f'{self.risk_type}.{self.risk}.distribution')
#             if distribution in ['normal', 'lognormal', 'ensemble']:
#                 paf_data = builder.data.load(f'{self.risk_type}.{self.risk}.population_attributable_fraction')
#                 paf_data = paf_data[paf_data['affected_measure'] == self.affected_measure]
#                 paf_data = paf_data[paf_data['affected_entity'] == self.affected_entity]
#             else:
#                 exposure = builder.data.load(f'{self.risk_type}.{self.risk}.exposure')
#                 rr = builder.data.load(f'{self.risk_type}.{self.risk}.relative_risk')
#                 rr = rr[rr['affected_measure'] == self.affected_measure].drop('affected_measure', 'columns')
#                 rr = rr[rr['affected_entity'] == 'affected_entity'].drop('affected_entity', 'columns')
#                 paf_data = None #get_paf_data(exposure, rr)
#
#                 paf_data['affected_entity'] = self.affected_entity
#
#     paf_data = paf_data.loc[:, ['sex', 'value', 'affected_entity', 'age_group_start', 'age_group_end',
#                                 'year_start', 'year_end']]
#
#     return pivot_categorical(paf_data)

# if should_rebin(self.risk, builder.configuration):
#     exposure_data = builder.data.load(f"{self.risk_type}.{self.risk}.exposure")
#     exposure_data = exposure_data.loc[:, column_filter]
#     exposure_data = exposure_data[exposure_data['year_start'].isin(rr_data.year_start.unique())]
#     rr_data = rebin_rr_data(rr_data, exposure_data)


##############
# Validators #
##############

def validate_distribution_data_source(builder, risk: EntityString):
    """Checks that the exposure distribution specification is valid."""
    exposure_type = builder.configuration[risk.name]['exposure']
    rebin = builder.configuration[risk.name]['rebin']
    category_thresholds = builder.configuration[risk.name]['category_thresholds']

    if risk.type == 'alternative_risk_factor':
        if exposure_type != 'data' or rebin:
            raise ValueError('Parameterized risk components are not available for alternative risks.')

        if not category_thresholds:
            raise ValueError('Must specify category thresholds to use alternative risks.')

    elif risk.type in ['risk_factor', 'coverage_gap']:
        if isinstance(exposure_type, (int, float)) and not 0 <= exposure_type <= 1:
            raise ValueError(f"Exposure should be in the range [0, 1]")
        elif isinstance(exposure_type, str) and exposure_type.split('.')[0] not in ['covariate', 'data']:
            raise ValueError(f"Exposure must be specified as 'data', an integer or float value, "
                             f"or as a string in the format covariate.covariate_name")
        else:
            pass  # All good
    else:
        raise ValueError(f'Unknown risk type {risk.type} for risk {risk.name}')


<<<<<<< HEAD
def validate_relative_risk_data_source(builder, risk: EntityString, target: TargetString):
    relative_risk_source = builder.configuration[f'effect_of_{risk.name}_on_{target.name}'][target.measure]

    if isinstance(relative_risk_source, (int, float)):
        if not 1 <= relative_risk_source <= 100:
            raise ValueError(f"Relative risk should be in the range [1, 100].")
    elif relative_risk_source == 'data':
        pass
=======
def validate_relative_risk_data_source(builder, risk: RiskString, target: TargetString):
    source_key = f'effect_of_{risk.name}_on_{target.name}'
    relative_risk_source = builder.configuration[source_key][target.measure]

    provided_keys = set(k for k, v in relative_risk_source.items() if isinstance(v.get_value(), (int, float)))

    source_map = {'data': set(),
                  'relative risk value': {'relative_risk'},
                  'normal distribution': {'mean', 'se'},
                  'log distribution': {'log_mean', 'log_se', 'tau_squared'}}

    if provided_keys not in source_map.values():
        raise ValueError(f'The acceptable parameter options for specifying relative risk are: '
                         f'{source_map.values()}. You provided {provided_keys} for {source_key}.')

    source_type = [k for k, v in source_map.items() if provided_keys == v][0]

    if source_type == 'relative risk value':
        if not 1 <= relative_risk_source['relative_risk'] <= 100:
            raise ValueError(f"If specifying a single value for relative risk, it should be in the "
                             f"range [1, 100]. You provided {relative_risk_source['relative_risk']} for {source_key}.")
    elif source_type == 'normal distribution':
        if relative_risk_source['mean'] <= 0 or relative_risk_source['se'] <= 0:
            raise ValueError(f"To specify parameters for a normal distribution for a risk effect, you must provide"
                             f"both mean and se above 0. This is not the case for {source_key}.")
    elif source_type == 'log distribution':
        if relative_risk_source['log_mean'] <= 0 or relative_risk_source['log_se'] <= 0:
            raise ValueError(f"To specify parameters for a log distribution for a risk effect, you must provide"
                             f"both log_mean and log_se above 0. This is not the case for {source_key}.")
        if relative_risk_source['tau_squared'] < 0:
            raise ValueError(f"To specify parameters for a log distribution for a risk effect, you must provide"
                             f"tau_squared >= 0. This is not the case for {source_key}.")
>>>>>>> b97f4ccf
    else:
        pass

    return source_type
<|MERGE_RESOLUTION|>--- conflicted
+++ resolved
@@ -200,25 +200,16 @@
 # Relative risk data handlers #
 ###############################
 
-<<<<<<< HEAD
 def get_relative_risk_data(builder, risk: EntityString, target: TargetString):
     validate_relative_risk_data_source(builder, risk, target)
     relative_risk_data = load_relative_risk_data(builder, risk, target)
-=======
-def get_relative_risk_data(builder, risk: RiskString, target: TargetString, randomness: RandomnessStream):
-    source_type = validate_relative_risk_data_source(builder, risk, target)
-    relative_risk_data = load_relative_risk_data(builder, risk, target, source_type, randomness)
->>>>>>> b97f4ccf
     relative_risk_data = rebin_relative_risk_data(builder, risk, relative_risk_data)
     return relative_risk_data
 
 
-<<<<<<< HEAD
-def load_relative_risk_data(builder, risk: EntityString, target: TargetString):
-=======
-def load_relative_risk_data(builder, risk: RiskString, target: TargetString,
+def load_relative_risk_data(builder, risk: EntityString, target: TargetString,
                             source_type: str, randomness: RandomnessStream):
->>>>>>> b97f4ccf
+
     distribution_type = get_distribution_type(builder, risk)
     relative_risk_source = builder.configuration[f'effect_of_{risk.name}_on_{target.name}'][target.measure]
 
@@ -246,9 +237,6 @@
     return relative_risk_data
 
 
-<<<<<<< HEAD
-def rebin_relative_risk_data(builder, risk: EntityString, relative_risk_data: pd.DataFrame) -> pd.DataFrame:
-=======
 def generate_relative_risk_from_distribution(random_state: np.random.RandomState,
                                              parameters: dict) -> Union[float, pd.Series, np.ndarray]:
     first = pd.Series(list(parameters.values())[0])
@@ -284,8 +272,7 @@
     return pd.concat([cat1, cat2], ignore_index=True)
 
 
-def rebin_relative_risk_data(builder, risk: RiskString, relative_risk_data: pd.DataFrame) -> pd.DataFrame:
->>>>>>> b97f4ccf
+def rebin_relative_risk_data(builder, risk: EntityString, relative_risk_data: pd.DataFrame) -> pd.DataFrame:
     """ When the polytomous risk is rebinned, matching relative risk needs to be rebinned.
         For the exposed categories of relative risk (after rebinning) should be the weighted sum of relative risk
         of those categories where weights are relative proportions of exposure of those categories.
@@ -357,12 +344,9 @@
 # Population attributable fraction data handlers #
 ##################################################
 
-<<<<<<< HEAD
-def get_population_attributable_fraction_data(builder, risk: EntityString, target: TargetString):
-=======
-def get_population_attributable_fraction_data(builder, risk: RiskString,
-                                              target: TargetString, randomness: RandomnessStream):
->>>>>>> b97f4ccf
+
+def get_population_attributable_fraction_data(builder, risk: EntityString, target: TargetString,
+                                              randomness: RandomnessStream):
     exposure_source = builder.configuration[f'{risk.name}']['exposure']
     rr_source = builder.configuration[f'effect_of_{risk.name}_on_{target.name}'][target.measure]
 
@@ -456,17 +440,7 @@
         raise ValueError(f'Unknown risk type {risk.type} for risk {risk.name}')
 
 
-<<<<<<< HEAD
 def validate_relative_risk_data_source(builder, risk: EntityString, target: TargetString):
-    relative_risk_source = builder.configuration[f'effect_of_{risk.name}_on_{target.name}'][target.measure]
-
-    if isinstance(relative_risk_source, (int, float)):
-        if not 1 <= relative_risk_source <= 100:
-            raise ValueError(f"Relative risk should be in the range [1, 100].")
-    elif relative_risk_source == 'data':
-        pass
-=======
-def validate_relative_risk_data_source(builder, risk: RiskString, target: TargetString):
     source_key = f'effect_of_{risk.name}_on_{target.name}'
     relative_risk_source = builder.configuration[source_key][target.measure]
 
@@ -498,7 +472,6 @@
         if relative_risk_source['tau_squared'] < 0:
             raise ValueError(f"To specify parameters for a log distribution for a risk effect, you must provide"
                              f"tau_squared >= 0. This is not the case for {source_key}.")
->>>>>>> b97f4ccf
     else:
         pass
 
